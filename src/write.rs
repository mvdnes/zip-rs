//! Types for creating ZIP archives

use crate::compression::CompressionMethod;
use crate::read::ZipFile;
use crate::result::{ZipError, ZipResult};
use crate::spec;
use crate::types::{DateTime, System, ZipFileData, DEFAULT_VERSION};
use byteorder::{LittleEndian, ReadBytesExt, WriteBytesExt};
use crc32fast::Hasher;
use std::default::Default;
use std::io;
use std::io::prelude::*;
use std::mem;

#[cfg(any(
    feature = "deflate",
    feature = "deflate-miniz",
    feature = "deflate-zlib"
))]
use flate2::write::DeflateEncoder;

#[cfg(feature = "bzip2")]
use bzip2::write::BzEncoder;

enum GenericZipWriter<W: Write + io::Seek> {
    Closed,
    Storer(W),
    #[cfg(any(
        feature = "deflate",
        feature = "deflate-miniz",
        feature = "deflate-zlib"
    ))]
    Deflater(DeflateEncoder<W>),
    #[cfg(feature = "bzip2")]
    Bzip2(BzEncoder<W>),
}

/// ZIP archive generator
///
/// Handles the bookkeeping involved in building an archive, and provides an
/// API to edit its contents.
///
/// ```
/// # fn doit() -> zip::result::ZipResult<()>
/// # {
/// # use zip::ZipWriter;
/// use std::io::Write;
/// use zip::write::FileOptions;
///
/// // We use a buffer here, though you'd normally use a `File`
/// let mut buf = [0; 65536];
/// let mut zip = zip::ZipWriter::new(std::io::Cursor::new(&mut buf[..]));
///
/// let options = zip::write::FileOptions::default().compression_method(zip::CompressionMethod::Stored);
/// zip.start_file("hello_world.txt", options)?;
/// zip.write(b"Hello, World!")?;
///
/// // Apply the changes you've made.
/// // Dropping the `ZipWriter` will have the same effect, but may silently fail
/// zip.finish()?;
///
/// # Ok(())
/// # }
/// # doit().unwrap();
/// ```
pub struct ZipWriter<W: Write + io::Seek> {
    inner: GenericZipWriter<W>,
    files: Vec<ZipFileData>,
    stats: ZipWriterStats,
    writing_to_file: bool,
    writing_to_extra_field: bool,
    writing_to_central_extra_field_only: bool,
    comment: String,
    writing_raw: bool,
}

#[derive(Default)]
struct ZipWriterStats {
    hasher: Hasher,
    start: u64,
    bytes_written: u64,
}

struct ZipRawValues {
    crc32: u32,
    compressed_size: u64,
    uncompressed_size: u64,
}

/// Metadata for a file to be written
#[derive(Copy, Clone)]
pub struct FileOptions {
    compression_method: CompressionMethod,
    last_modified_time: DateTime,
    permissions: Option<u32>,
    large_file: bool,
}

impl FileOptions {
    /// Construct a new FileOptions object
    pub fn default() -> FileOptions {
        FileOptions {
            #[cfg(any(
                feature = "deflate",
                feature = "deflate-miniz",
                feature = "deflate-zlib"
            ))]
            compression_method: CompressionMethod::Deflated,
            #[cfg(not(any(
                feature = "deflate",
                feature = "deflate-miniz",
                feature = "deflate-zlib"
            )))]
            compression_method: CompressionMethod::Stored,
            #[cfg(feature = "time")]
            last_modified_time: DateTime::from_time(time::now()).unwrap_or_default(),
            #[cfg(not(feature = "time"))]
            last_modified_time: DateTime::default(),
            permissions: None,
            large_file: false,
        }
    }

    /// Set the compression method for the new file
    ///
    /// The default is `CompressionMethod::Deflated`. If the deflate compression feature is
    /// disabled, `CompressionMethod::Stored` becomes the default.
    pub fn compression_method(mut self, method: CompressionMethod) -> FileOptions {
        self.compression_method = method;
        self
    }

    /// Set the last modified time
    ///
    /// The default is the current timestamp if the 'time' feature is enabled, and 1980-01-01
    /// otherwise
    pub fn last_modified_time(mut self, mod_time: DateTime) -> FileOptions {
        self.last_modified_time = mod_time;
        self
    }

    /// Set the permissions for the new file.
    ///
    /// The format is represented with unix-style permissions.
    /// The default is `0o644`, which represents `rw-r--r--` for files,
    /// and `0o755`, which represents `rwxr-xr-x` for directories
    pub fn unix_permissions(mut self, mode: u32) -> FileOptions {
        self.permissions = Some(mode & 0o777);
        self
    }

    /// Set whether the new file's compressed and uncompressed size is less than 4 GiB.
    ///
    /// If set to `false` and the file exceeds the limit, an I/O error is thrown. If set to `true`
    /// and the file does not exceed the limit, 20 B are wasted. The default is `false`.
    pub fn large_file(mut self, large: bool) -> FileOptions {
        self.large_file = large;
        self
    }
}

impl Default for FileOptions {
    fn default() -> Self {
        Self::default()
    }
}

impl<W: Write + io::Seek> Write for ZipWriter<W> {
    fn write(&mut self, buf: &[u8]) -> io::Result<usize> {
        if !self.writing_to_file {
            return Err(io::Error::new(
                io::ErrorKind::Other,
                "No file has been started",
            ));
        }
        match self.inner.ref_mut() {
            Some(ref mut w) => {
                if self.writing_to_extra_field {
                    self.files.last_mut().unwrap().extra_field.write(buf)
                } else {
                    let write_result = w.write(buf);
                    if let Ok(count) = write_result {
                        self.stats.update(&buf[0..count]);
                        if self.stats.bytes_written > 0xFFFFFFFF
                            && !self.files.last_mut().unwrap().large_file
                        {
                            let _inner = mem::replace(&mut self.inner, GenericZipWriter::Closed);
                            return Err(io::Error::new(
                                io::ErrorKind::Other,
                                "Large file option has not been set",
                            ));
                        }
                    }
                    write_result
                }
            }
            None => Err(io::Error::new(
                io::ErrorKind::BrokenPipe,
                "ZipWriter was already closed",
            )),
        }
    }

    fn flush(&mut self) -> io::Result<()> {
        match self.inner.ref_mut() {
            Some(ref mut w) => w.flush(),
            None => Err(io::Error::new(
                io::ErrorKind::BrokenPipe,
                "ZipWriter was already closed",
            )),
        }
    }
}

impl ZipWriterStats {
    fn update(&mut self, buf: &[u8]) {
        self.hasher.update(buf);
        self.bytes_written += buf.len() as u64;
    }
}

impl<W: Write + io::Seek> ZipWriter<W> {
    /// Initializes the archive.
    ///
    /// Before writing to this object, the [`ZipWriter::start_file`] function should be called.
    pub fn new(inner: W) -> ZipWriter<W> {
        ZipWriter {
            inner: GenericZipWriter::Storer(inner),
            files: Vec::new(),
            stats: Default::default(),
            writing_to_file: false,
            writing_to_extra_field: false,
            writing_to_central_extra_field_only: false,
            comment: String::new(),
            writing_raw: false,
        }
    }

    /// Set ZIP archive comment.
    pub fn set_comment<S>(&mut self, comment: S)
    where
        S: Into<String>,
    {
        self.comment = comment.into();
    }

    /// Start a new file for with the requested options.
    fn start_entry<S>(
        &mut self,
        name: S,
        options: FileOptions,
        raw_values: Option<ZipRawValues>,
    ) -> ZipResult<()>
    where
        S: Into<String>,
    {
        self.finish_file()?;

        let is_raw = raw_values.is_some();
        let raw_values = raw_values.unwrap_or_else(|| ZipRawValues {
            crc32: 0,
            compressed_size: 0,
            uncompressed_size: 0,
        });

        {
            let writer = self.inner.get_plain();
            let header_start = writer.seek(io::SeekFrom::Current(0))?;

            let permissions = options.permissions.unwrap_or(0o100644);
            let mut file = ZipFileData {
                system: System::Unix,
                version_made_by: DEFAULT_VERSION,
                encrypted: false,
                compression_method: options.compression_method,
                last_modified_time: options.last_modified_time,
<<<<<<< HEAD
                crc32: 0,
                compressed_size: 0,
                uncompressed_size: 0,
                file_name,
                file_name_raw,
                extra_field: Vec::new(),
=======
                crc32: raw_values.crc32,
                compressed_size: raw_values.compressed_size,
                uncompressed_size: raw_values.uncompressed_size,
                file_name: name.into(),
                file_name_raw: Vec::new(), // Never used for saving
>>>>>>> 4d8a0684
                file_comment: String::new(),
                header_start,
                data_start: 0,
                central_header_start: 0,
                external_attributes: permissions << 16,
                large_file: options.large_file,
            };
            write_local_file_header(writer, &file)?;

            let header_end = writer.seek(io::SeekFrom::Current(0))?;
            self.stats.start = header_end;
            file.data_start = header_end;

            self.stats.bytes_written = 0;
            self.stats.hasher = Hasher::new();

            self.files.push(file);
        }

<<<<<<< HEAD
=======
        self.writing_raw = is_raw;
        self.inner.switch_to(if is_raw {
            CompressionMethod::Stored
        } else {
            options.compression_method
        })?;

>>>>>>> 4d8a0684
        Ok(())
    }

    fn finish_file(&mut self) -> ZipResult<()> {
        if self.writing_to_extra_field {
            // Implicitly calling `end_extra_data()` for empty files.
            self.end_extra_data()?;
        }
        self.inner.switch_to(CompressionMethod::Stored)?;
        let writer = self.inner.get_plain();

        if !self.writing_raw {
            let file = match self.files.last_mut() {
                None => return Ok(()),
                Some(f) => f,
            };
            file.crc32 = self.stats.hasher.clone().finalize();
            file.uncompressed_size = self.stats.bytes_written;

            let file_end = writer.seek(io::SeekFrom::Current(0))?;
            file.compressed_size = file_end - self.stats.start;

            update_local_file_header(writer, file)?;
            writer.seek(io::SeekFrom::Start(file_end))?;
        }

        self.writing_to_file = false;
        self.writing_raw = false;
        Ok(())
    }

    /// Create a file in the archive and start writing its' contents.
    ///
    /// The data should be written using the [`io::Write`] implementation on this [`ZipWriter`]
    pub fn start_file<S>(&mut self, name: S, mut options: FileOptions) -> ZipResult<()>
    where
        S: Into<String>,
    {
        if options.permissions.is_none() {
            options.permissions = Some(0o644);
        }
        *options.permissions.as_mut().unwrap() |= 0o100000;
<<<<<<< HEAD
        self.start_entry(name, options)?;
        self.inner.switch_to(options.compression_method)?;
=======
        self.start_entry(name, options, None)?;
>>>>>>> 4d8a0684
        self.writing_to_file = true;
        Ok(())
    }

    /// Starts a file, taking a Path as argument.
    ///
    /// This function ensures that the '/' path separator is used. It also ignores all non 'Normal'
    /// Components, such as a starting '/' or '..' and '.'.
    #[deprecated(
        since = "0.5.7",
        note = "by stripping `..`s from the path, the meaning of paths can change. Use `start_file` instead."
    )]
    pub fn start_file_from_path(
        &mut self,
        path: &std::path::Path,
        options: FileOptions,
    ) -> ZipResult<()> {
        self.start_file(path_to_string(path), options)
    }

<<<<<<< HEAD
    /// Create an aligned file in the archive and start writing its' contents.
    ///
    /// Returns the number of padding bytes required to align the file.
    ///
    /// The data should be written using the [`io::Write`] implementation on this [`ZipWriter`]
    pub fn start_file_aligned<S>(
        &mut self,
        name: S,
        options: FileOptions,
        align: u16,
    ) -> Result<u64, ZipError>
    where
        S: Into<String>,
    {
        let data_start = self.start_file_with_extra_data(name, options)?;
        let align = align as u64;
        if align > 1 && data_start % align != 0 {
            let pad_length = (align - (data_start + 4) % align) % align;
            let pad = vec![0; pad_length as usize];
            self.write_all(b"za").map_err(ZipError::from)?; // 0x617a
            self.write_u16::<LittleEndian>(pad.len() as u16)
                .map_err(ZipError::from)?;
            self.write_all(&pad).map_err(ZipError::from)?;
            assert_eq!(self.end_local_start_central_extra_data()? % align, 0);
        }
        let extra_data_end = self.end_extra_data()?;
        Ok(extra_data_end - data_start)
    }

    /// Create a file in the archive and start writing its extra data first.
    ///
    /// Finish writing extra data and start writing file data with `end_extra_data()`. Optionally,
    /// distinguish local from central extra data with `end_local_start_central_extra_data()`.
    ///
    /// Returns the preliminary starting offset of the file data without any extra data allowing to
    /// align the file data by calculating a pad length to be prepended as part of the extra data.
    ///
    /// The data should be written using the [`io::Write`] implementation on this [`ZipWriter`]
    ///
    /// ```
    /// use byteorder::{LittleEndian, WriteBytesExt};
    /// use zip::{ZipArchive, ZipWriter, result::ZipResult};
    /// use zip::{write::FileOptions, CompressionMethod};
    /// use std::io::{Write, Cursor};
    ///
    /// # fn main() -> ZipResult<()> {
    /// let mut archive = Cursor::new(Vec::new());
    ///
    /// {
    ///     let mut zip = ZipWriter::new(&mut archive);
    ///     let options = FileOptions::default()
    ///         .compression_method(CompressionMethod::Stored);
    ///
    ///     zip.start_file_with_extra_data("identical_extra_data.txt", options)?;
    ///     let extra_data = b"local and central extra data";
    ///     zip.write_u16::<LittleEndian>(0xbeef)?;
    ///     zip.write_u16::<LittleEndian>(extra_data.len() as u16)?;
    ///     zip.write_all(extra_data)?;
    ///     zip.end_extra_data()?;
    ///     zip.write_all(b"file data")?;
    ///
    ///     let data_start = zip.start_file_with_extra_data("different_extra_data.txt", options)?;
    ///     let extra_data = b"local extra data";
    ///     zip.write_u16::<LittleEndian>(0xbeef)?;
    ///     zip.write_u16::<LittleEndian>(extra_data.len() as u16)?;
    ///     zip.write_all(extra_data)?;
    ///     let data_start = data_start as usize + 4 + extra_data.len() + 4;
    ///     let align = 64;
    ///     let pad_length = (align - data_start % align) % align;
    ///     assert_eq!(pad_length, 19);
    ///     zip.write_u16::<LittleEndian>(0xdead)?;
    ///     zip.write_u16::<LittleEndian>(pad_length as u16)?;
    ///     zip.write_all(&vec![0; pad_length])?;
    ///     let data_start = zip.end_local_start_central_extra_data()?;
    ///     assert_eq!(data_start as usize % align, 0);
    ///     let extra_data = b"central extra data";
    ///     zip.write_u16::<LittleEndian>(0xbeef)?;
    ///     zip.write_u16::<LittleEndian>(extra_data.len() as u16)?;
    ///     zip.write_all(extra_data)?;
    ///     zip.end_extra_data()?;
    ///     zip.write_all(b"file data")?;
    ///
    ///     zip.finish()?;
    /// }
    ///
    /// let mut zip = ZipArchive::new(archive)?;
    /// assert_eq!(&zip.by_index(0)?.extra_data()[4..], b"local and central extra data");
    /// assert_eq!(&zip.by_index(1)?.extra_data()[4..], b"central extra data");
    /// # Ok(())
    /// # }
    /// ```
    pub fn start_file_with_extra_data<S>(
        &mut self,
        name: S,
        mut options: FileOptions,
    ) -> ZipResult<u64>
    where
        S: Into<String>,
    {
        if options.permissions.is_none() {
            options.permissions = Some(0o644);
        }
        *options.permissions.as_mut().unwrap() |= 0o100000;
        self.start_entry(name, options)?;
        self.writing_to_file = true;
        self.writing_to_extra_field = true;
        Ok(self.files.last().unwrap().data_start)
    }

    /// End local and start central extra data. Requires `start_file_with_extra_data()`.
    ///
    /// Returns the final starting offset of the file data.
    pub fn end_local_start_central_extra_data(&mut self) -> ZipResult<u64> {
        let data_start = self.end_extra_data()?;
        self.files.last_mut().unwrap().extra_field.clear();
        self.writing_to_extra_field = true;
        self.writing_to_central_extra_field_only = true;
        Ok(data_start)
    }

    /// End extra data and start file data. Requires `start_file_with_extra_data()`.
    ///
    /// Returns the final starting offset of the file data.
    pub fn end_extra_data(&mut self) -> ZipResult<u64> {
        // Require `start_file_with_extra_data()`. Ensures `file` is some.
        if !self.writing_to_extra_field {
            return Err(ZipError::Io(io::Error::new(
                io::ErrorKind::Other,
                "Not writing to extra field",
            )));
        }
        let file = self.files.last_mut().unwrap();

        validate_extra_data(&file)?;

        if !self.writing_to_central_extra_field_only {
            let writer = self.inner.get_plain();

            // Append extra data to local file header and keep it for central file header.
            writer.write_all(&file.extra_field)?;

            // Update final `data_start`.
            let header_end = file.data_start + file.extra_field.len() as u64;
            self.stats.start = header_end;
            file.data_start = header_end;

            // Update extra field length in local file header.
            let extra_field_length =
                if file.large_file { 20 } else { 0 } + file.extra_field.len() as u16;
            writer.seek(io::SeekFrom::Start(file.header_start + 28))?;
            writer.write_u16::<LittleEndian>(extra_field_length)?;
            writer.seek(io::SeekFrom::Start(header_end))?;

            self.inner.switch_to(file.compression_method)?;
        }

        self.writing_to_extra_field = false;
        self.writing_to_central_extra_field_only = false;
        Ok(file.data_start)
=======
    /// Add a new file using the already compressed data from a ZIP file being read and renames it, this
    /// allows faster copies of the `ZipFile` since there is no need to decompress and compress it again.
    /// Any `ZipFile` metadata is copied and not checked, for example the file CRC.

    /// ```no_run
    /// use std::fs::File;
    /// use std::io::{Read, Seek, Write};
    /// use zip::{ZipArchive, ZipWriter};
    ///
    /// fn copy_rename<R, W>(
    ///     src: &mut ZipArchive<R>,
    ///     dst: &mut ZipWriter<W>,
    /// ) -> zip::result::ZipResult<()>
    /// where
    ///     R: Read + Seek,
    ///     W: Write + Seek,
    /// {
    ///     // Retrieve file entry by name
    ///     let file = src.by_name("src_file.txt")?;
    ///
    ///     // Copy and rename the previously obtained file entry to the destination zip archive
    ///     dst.raw_copy_file_rename(file, "new_name.txt")?;
    ///
    ///     Ok(())
    /// }
    /// ```
    pub fn raw_copy_file_rename<S>(&mut self, mut file: ZipFile, name: S) -> ZipResult<()>
    where
        S: Into<String>,
    {
        let options = FileOptions::default()
            .last_modified_time(file.last_modified())
            .compression_method(file.compression());
        if let Some(perms) = file.unix_mode() {
            options.unix_permissions(perms);
        }

        let raw_values = ZipRawValues {
            crc32: file.crc32(),
            compressed_size: file.compressed_size(),
            uncompressed_size: file.size(),
        };

        self.start_entry(name, options, Some(raw_values))?;
        self.writing_to_file = true;

        io::copy(file.get_raw_reader(), self)?;

        Ok(())
    }

    /// Add a new file using the already compressed data from a ZIP file being read, this allows faster
    /// copies of the `ZipFile` since there is no need to decompress and compress it again. Any `ZipFile`
    /// metadata is copied and not checked, for example the file CRC.
    ///
    /// ```no_run
    /// use std::fs::File;
    /// use std::io::{Read, Seek, Write};
    /// use zip::{ZipArchive, ZipWriter};
    ///
    /// fn copy<R, W>(src: &mut ZipArchive<R>, dst: &mut ZipWriter<W>) -> zip::result::ZipResult<()>
    /// where
    ///     R: Read + Seek,
    ///     W: Write + Seek,
    /// {
    ///     // Retrieve file entry by name
    ///     let file = src.by_name("src_file.txt")?;
    ///
    ///     // Copy the previously obtained file entry to the destination zip archive
    ///     dst.raw_copy_file(file)?;
    ///
    ///     Ok(())
    /// }
    /// ```
    pub fn raw_copy_file(&mut self, file: ZipFile) -> ZipResult<()> {
        let name = file.name().to_owned();
        self.raw_copy_file_rename(file, name)
>>>>>>> 4d8a0684
    }

    /// Add a directory entry.
    ///
    /// You can't write data to the file afterwards.
    pub fn add_directory<S>(&mut self, name: S, mut options: FileOptions) -> ZipResult<()>
    where
        S: Into<String>,
    {
        if options.permissions.is_none() {
            options.permissions = Some(0o755);
        }
        *options.permissions.as_mut().unwrap() |= 0o40000;
        options.compression_method = CompressionMethod::Stored;

        let name_as_string = name.into();
        // Append a slash to the filename if it does not end with it.
        let name_with_slash = match name_as_string.chars().last() {
            Some('/') | Some('\\') => name_as_string,
            _ => name_as_string + "/",
        };

        self.start_entry(name_with_slash, options, None)?;
        self.writing_to_file = false;
        Ok(())
    }

    /// Add a directory entry, taking a Path as argument.
    ///
    /// This function ensures that the '/' path seperator is used. It also ignores all non 'Normal'
    /// Components, such as a starting '/' or '..' and '.'.
    #[deprecated(
        since = "0.5.7",
        note = "by stripping `..`s from the path, the meaning of paths can change. Use `add_directory` instead."
    )]
    pub fn add_directory_from_path(
        &mut self,
        path: &std::path::Path,
        options: FileOptions,
    ) -> ZipResult<()> {
        self.add_directory(path_to_string(path), options)
    }

    /// Finish the last file and write all other zip-structures
    ///
    /// This will return the writer, but one should normally not append any data to the end of the file.
    /// Note that the zipfile will also be finished on drop.
    pub fn finish(&mut self) -> ZipResult<W> {
        self.finalize()?;
        let inner = mem::replace(&mut self.inner, GenericZipWriter::Closed);
        Ok(inner.unwrap())
    }

    fn finalize(&mut self) -> ZipResult<()> {
        self.finish_file()?;

        {
            let writer = self.inner.get_plain();

            let central_start = writer.seek(io::SeekFrom::Current(0))?;
            for file in self.files.iter() {
                write_central_directory_header(writer, file)?;
            }
            let central_size = writer.seek(io::SeekFrom::Current(0))? - central_start;

            if self.files.len() > 0xFFFF || central_size > 0xFFFFFFFF || central_start > 0xFFFFFFFF
            {
                let zip64_footer = spec::Zip64CentralDirectoryEnd {
                    version_made_by: DEFAULT_VERSION as u16,
                    version_needed_to_extract: DEFAULT_VERSION as u16,
                    disk_number: 0,
                    disk_with_central_directory: 0,
                    number_of_files_on_this_disk: self.files.len() as u64,
                    number_of_files: self.files.len() as u64,
                    central_directory_size: central_size,
                    central_directory_offset: central_start,
                };

                zip64_footer.write(writer)?;

                let zip64_footer = spec::Zip64CentralDirectoryEndLocator {
                    disk_with_central_directory: 0,
                    end_of_central_directory_offset: central_start + central_size,
                    number_of_disks: 1,
                };

                zip64_footer.write(writer)?;
            }

            let number_of_files = if self.files.len() > 0xFFFF {
                0xFFFF
            } else {
                self.files.len() as u16
            };
            let footer = spec::CentralDirectoryEnd {
                disk_number: 0,
                disk_with_central_directory: 0,
                number_of_files_on_this_disk: number_of_files,
                number_of_files,
                central_directory_size: if central_size > 0xFFFFFFFF {
                    0xFFFFFFFF
                } else {
                    central_size as u32
                },
                central_directory_offset: if central_start > 0xFFFFFFFF {
                    0xFFFFFFFF
                } else {
                    central_start as u32
                },
                zip_file_comment: self.comment.as_bytes().to_vec(),
            };

            footer.write(writer)?;
        }

        Ok(())
    }
}

impl<W: Write + io::Seek> Drop for ZipWriter<W> {
    fn drop(&mut self) {
        if !self.inner.is_closed() {
            if let Err(e) = self.finalize() {
                let _ = write!(&mut io::stderr(), "ZipWriter drop failed: {:?}", e);
            }
        }
    }
}

impl<W: Write + io::Seek> GenericZipWriter<W> {
    fn switch_to(&mut self, compression: CompressionMethod) -> ZipResult<()> {
        match self.current_compression() {
            Some(method) if method == compression => return Ok(()),
            None => {
                return Err(io::Error::new(
                    io::ErrorKind::BrokenPipe,
                    "ZipWriter was already closed",
                )
                .into())
            }
            _ => {}
        }

        let bare = match mem::replace(self, GenericZipWriter::Closed) {
            GenericZipWriter::Storer(w) => w,
            #[cfg(any(
                feature = "deflate",
                feature = "deflate-miniz",
                feature = "deflate-zlib"
            ))]
            GenericZipWriter::Deflater(w) => w.finish()?,
            #[cfg(feature = "bzip2")]
            GenericZipWriter::Bzip2(w) => w.finish()?,
            GenericZipWriter::Closed => {
                return Err(io::Error::new(
                    io::ErrorKind::BrokenPipe,
                    "ZipWriter was already closed",
                )
                .into())
            }
        };

        *self = {
            #[allow(deprecated)]
            match compression {
                CompressionMethod::Stored => GenericZipWriter::Storer(bare),
                #[cfg(any(
                    feature = "deflate",
                    feature = "deflate-miniz",
                    feature = "deflate-zlib"
                ))]
                CompressionMethod::Deflated => GenericZipWriter::Deflater(DeflateEncoder::new(
                    bare,
                    flate2::Compression::default(),
                )),
                #[cfg(feature = "bzip2")]
                CompressionMethod::Bzip2 => {
                    GenericZipWriter::Bzip2(BzEncoder::new(bare, bzip2::Compression::Default))
                }
                CompressionMethod::Unsupported(..) => {
                    return Err(ZipError::UnsupportedArchive("Unsupported compression"))
                }
            }
        };

        Ok(())
    }

    fn ref_mut(&mut self) -> Option<&mut dyn Write> {
        match *self {
            GenericZipWriter::Storer(ref mut w) => Some(w as &mut dyn Write),
            #[cfg(any(
                feature = "deflate",
                feature = "deflate-miniz",
                feature = "deflate-zlib"
            ))]
            GenericZipWriter::Deflater(ref mut w) => Some(w as &mut dyn Write),
            #[cfg(feature = "bzip2")]
            GenericZipWriter::Bzip2(ref mut w) => Some(w as &mut dyn Write),
            GenericZipWriter::Closed => None,
        }
    }

    fn is_closed(&self) -> bool {
        match *self {
            GenericZipWriter::Closed => true,
            _ => false,
        }
    }

    fn get_plain(&mut self) -> &mut W {
        match *self {
            GenericZipWriter::Storer(ref mut w) => w,
            _ => panic!("Should have switched to stored beforehand"),
        }
    }

    fn current_compression(&self) -> Option<CompressionMethod> {
        match *self {
            GenericZipWriter::Storer(..) => Some(CompressionMethod::Stored),
            #[cfg(any(
                feature = "deflate",
                feature = "deflate-miniz",
                feature = "deflate-zlib"
            ))]
            GenericZipWriter::Deflater(..) => Some(CompressionMethod::Deflated),
            #[cfg(feature = "bzip2")]
            GenericZipWriter::Bzip2(..) => Some(CompressionMethod::Bzip2),
            GenericZipWriter::Closed => None,
        }
    }

    fn unwrap(self) -> W {
        match self {
            GenericZipWriter::Storer(w) => w,
            _ => panic!("Should have switched to stored beforehand"),
        }
    }
}

fn write_local_file_header<T: Write>(writer: &mut T, file: &ZipFileData) -> ZipResult<()> {
    // local file header signature
    writer.write_u32::<LittleEndian>(spec::LOCAL_FILE_HEADER_SIGNATURE)?;
    // version needed to extract
    writer.write_u16::<LittleEndian>(file.version_needed())?;
    // general purpose bit flag
    let flag = if !file.file_name.is_ascii() {
        1u16 << 11
    } else {
        0
    };
    writer.write_u16::<LittleEndian>(flag)?;
    // Compression method
    #[allow(deprecated)]
    writer.write_u16::<LittleEndian>(file.compression_method.to_u16())?;
    // last mod file time and last mod file date
    writer.write_u16::<LittleEndian>(file.last_modified_time.timepart())?;
    writer.write_u16::<LittleEndian>(file.last_modified_time.datepart())?;
    // crc-32
    writer.write_u32::<LittleEndian>(file.crc32)?;
    // compressed size
    writer.write_u32::<LittleEndian>(if file.compressed_size > 0xFFFFFFFF {
        0xFFFFFFFF
    } else {
        file.compressed_size as u32
    })?;
    // uncompressed size
    writer.write_u32::<LittleEndian>(if file.uncompressed_size > 0xFFFFFFFF {
        0xFFFFFFFF
    } else {
        file.uncompressed_size as u32
    })?;
    // file name length
    writer.write_u16::<LittleEndian>(file.file_name.as_bytes().len() as u16)?;
    // extra field length
    let extra_field_length = if file.large_file { 20 } else { 0 } + file.extra_field.len() as u16;
    writer.write_u16::<LittleEndian>(extra_field_length)?;
    // file name
    writer.write_all(file.file_name.as_bytes())?;
    // zip64 extra field
    if file.large_file {
        write_local_zip64_extra_field(writer, &file)?;
    }

    Ok(())
}

fn update_local_file_header<T: Write + io::Seek>(
    writer: &mut T,
    file: &ZipFileData,
) -> ZipResult<()> {
    const CRC32_OFFSET: u64 = 14;
    writer.seek(io::SeekFrom::Start(file.header_start + CRC32_OFFSET))?;
    writer.write_u32::<LittleEndian>(file.crc32)?;
    writer.write_u32::<LittleEndian>(if file.compressed_size > 0xFFFFFFFF {
        if file.large_file {
            0xFFFFFFFF
        } else {
            // compressed size can be slightly larger than uncompressed size
            return Err(ZipError::Io(io::Error::new(
                io::ErrorKind::Other,
                "Large file option has not been set",
            )));
        }
    } else {
        file.compressed_size as u32
    })?;
    writer.write_u32::<LittleEndian>(if file.uncompressed_size > 0xFFFFFFFF {
        // uncompressed size is checked on write to catch it as soon as possible
        0xFFFFFFFF
    } else {
        file.uncompressed_size as u32
    })?;
    if file.large_file {
        update_local_zip64_extra_field(writer, file)?;
    }
    Ok(())
}

fn write_central_directory_header<T: Write>(writer: &mut T, file: &ZipFileData) -> ZipResult<()> {
    // buffer zip64 extra field to determine its variable length
    let mut zip64_extra_field = [0; 28];
    let zip64_extra_field_length =
        write_central_zip64_extra_field(&mut zip64_extra_field.as_mut(), file)?;

    // central file header signature
    writer.write_u32::<LittleEndian>(spec::CENTRAL_DIRECTORY_HEADER_SIGNATURE)?;
    // version made by
    let version_made_by = (file.system as u16) << 8 | (file.version_made_by as u16);
    writer.write_u16::<LittleEndian>(version_made_by)?;
    // version needed to extract
    writer.write_u16::<LittleEndian>(file.version_needed())?;
    // general puprose bit flag
    let flag = if !file.file_name.is_ascii() {
        1u16 << 11
    } else {
        0
    };
    writer.write_u16::<LittleEndian>(flag)?;
    // compression method
    #[allow(deprecated)]
    writer.write_u16::<LittleEndian>(file.compression_method.to_u16())?;
    // last mod file time + date
    writer.write_u16::<LittleEndian>(file.last_modified_time.timepart())?;
    writer.write_u16::<LittleEndian>(file.last_modified_time.datepart())?;
    // crc-32
    writer.write_u32::<LittleEndian>(file.crc32)?;
    // compressed size
    writer.write_u32::<LittleEndian>(if file.compressed_size > 0xFFFFFFFF {
        0xFFFFFFFF
    } else {
        file.compressed_size as u32
    })?;
    // uncompressed size
    writer.write_u32::<LittleEndian>(if file.uncompressed_size > 0xFFFFFFFF {
        0xFFFFFFFF
    } else {
        file.uncompressed_size as u32
    })?;
    // file name length
    writer.write_u16::<LittleEndian>(file.file_name.as_bytes().len() as u16)?;
    // extra field length
    writer.write_u16::<LittleEndian>(zip64_extra_field_length + file.extra_field.len() as u16)?;
    // file comment length
    writer.write_u16::<LittleEndian>(0)?;
    // disk number start
    writer.write_u16::<LittleEndian>(0)?;
    // internal file attribytes
    writer.write_u16::<LittleEndian>(0)?;
    // external file attributes
    writer.write_u32::<LittleEndian>(file.external_attributes)?;
    // relative offset of local header
    writer.write_u32::<LittleEndian>(if file.header_start > 0xFFFFFFFF {
        0xFFFFFFFF
    } else {
        file.header_start as u32
    })?;
    // file name
    writer.write_all(file.file_name.as_bytes())?;
    // zip64 extra field
    writer.write_all(&zip64_extra_field[..zip64_extra_field_length as usize])?;
    // extra field
    writer.write_all(&file.extra_field)?;
    // file comment
    // <none>

    Ok(())
}

fn validate_extra_data(file: &ZipFileData) -> ZipResult<()> {
    let mut data = file.extra_field.as_slice();

    if data.len() > 0xFFFF {
        return Err(ZipError::Io(io::Error::new(
            io::ErrorKind::InvalidData,
            "Extra data exceeds extra field",
        )));
    }

    while data.len() > 0 {
        let left = data.len();
        if left < 4 {
            return Err(ZipError::Io(io::Error::new(
                io::ErrorKind::Other,
                "Incomplete extra data header",
            )));
        }
        let kind = data.read_u16::<LittleEndian>()?;
        let size = data.read_u16::<LittleEndian>()? as usize;
        let left = left - 4;

        if kind == 0x0001 {
            return Err(ZipError::Io(io::Error::new(
                io::ErrorKind::Other,
                "No custom ZIP64 extra data allowed",
            )));
        }

        #[cfg(not(feature = "unreserved"))]
        {
            if kind <= 31 || EXTRA_FIELD_MAPPING.iter().any(|&mapped| mapped == kind) {
                return Err(ZipError::Io(io::Error::new(
                    io::ErrorKind::Other,
                    format!(
                        "Extra data header ID {:#06} requires crate feature \"unreserved\"",
                        kind,
                    ),
                )));
            }
        }

        if size > left {
            return Err(ZipError::Io(io::Error::new(
                io::ErrorKind::Other,
                "Extra data size exceeds extra field",
            )));
        }

        data = &data[size..];
    }

    Ok(())
}

fn write_local_zip64_extra_field<T: Write>(writer: &mut T, file: &ZipFileData) -> ZipResult<()> {
    // This entry in the Local header MUST include BOTH original
    // and compressed file size fields.
    writer.write_u16::<LittleEndian>(0x0001)?;
    writer.write_u16::<LittleEndian>(16)?;
    writer.write_u64::<LittleEndian>(file.uncompressed_size)?;
    writer.write_u64::<LittleEndian>(file.compressed_size)?;
    // Excluded fields:
    // u32: disk start number
    Ok(())
}

fn update_local_zip64_extra_field<T: Write + io::Seek>(
    writer: &mut T,
    file: &ZipFileData,
) -> ZipResult<()> {
    let zip64_extra_field = file.header_start + 30 + file.file_name_raw.len() as u64;
    writer.seek(io::SeekFrom::Start(zip64_extra_field + 4))?;
    writer.write_u64::<LittleEndian>(file.uncompressed_size)?;
    writer.write_u64::<LittleEndian>(file.compressed_size)?;
    // Excluded fields:
    // u32: disk start number
    Ok(())
}

fn write_central_zip64_extra_field<T: Write>(writer: &mut T, file: &ZipFileData) -> ZipResult<u16> {
    // The order of the fields in the zip64 extended
    // information record is fixed, but the fields MUST
    // only appear if the corresponding Local or Central
    // directory record field is set to 0xFFFF or 0xFFFFFFFF.
    let mut size = 0;
    let uncompressed_size = file.uncompressed_size > 0xFFFFFFFF;
    let compressed_size = file.compressed_size > 0xFFFFFFFF;
    let header_start = file.header_start > 0xFFFFFFFF;
    if uncompressed_size {
        size += 8;
    }
    if compressed_size {
        size += 8;
    }
    if header_start {
        size += 8;
    }
    if size > 0 {
        writer.write_u16::<LittleEndian>(0x0001)?;
        writer.write_u16::<LittleEndian>(size)?;
        size += 4;

        if uncompressed_size {
            writer.write_u64::<LittleEndian>(file.uncompressed_size)?;
        }
        if compressed_size {
            writer.write_u64::<LittleEndian>(file.compressed_size)?;
        }
        if header_start {
            writer.write_u64::<LittleEndian>(file.header_start)?;
        }
        // Excluded fields:
        // u32: disk start number
    }
    Ok(size)
}

fn path_to_string(path: &std::path::Path) -> String {
    let mut path_str = String::new();
    for component in path.components() {
        if let std::path::Component::Normal(os_str) = component {
            if !path_str.is_empty() {
                path_str.push('/');
            }
            path_str.push_str(&*os_str.to_string_lossy());
        }
    }
    path_str
}

#[cfg(test)]
mod test {
    use super::{FileOptions, ZipWriter};
    use crate::compression::CompressionMethod;
    use crate::types::DateTime;
    use std::io;
    use std::io::Write;

    #[test]
    fn write_empty_zip() {
        let mut writer = ZipWriter::new(io::Cursor::new(Vec::new()));
        writer.set_comment("ZIP");
        let result = writer.finish().unwrap();
        assert_eq!(result.get_ref().len(), 25);
        assert_eq!(
            *result.get_ref(),
            [80, 75, 5, 6, 0, 0, 0, 0, 0, 0, 0, 0, 0, 0, 0, 0, 0, 0, 0, 0, 3, 0, 90, 73, 80]
        );
    }

    #[test]
    fn write_zip_dir() {
        let mut writer = ZipWriter::new(io::Cursor::new(Vec::new()));
        writer
            .add_directory(
                "test",
                FileOptions::default().last_modified_time(
                    DateTime::from_date_and_time(2018, 8, 15, 20, 45, 6).unwrap(),
                ),
            )
            .unwrap();
        assert!(writer
            .write(b"writing to a directory is not allowed, and will not write any data")
            .is_err());
        let result = writer.finish().unwrap();
        assert_eq!(result.get_ref().len(), 108);
        assert_eq!(
            *result.get_ref(),
            &[
                80u8, 75, 3, 4, 20, 0, 0, 0, 0, 0, 163, 165, 15, 77, 0, 0, 0, 0, 0, 0, 0, 0, 0, 0,
                0, 0, 5, 0, 0, 0, 116, 101, 115, 116, 47, 80, 75, 1, 2, 46, 3, 20, 0, 0, 0, 0, 0,
                163, 165, 15, 77, 0, 0, 0, 0, 0, 0, 0, 0, 0, 0, 0, 0, 5, 0, 0, 0, 0, 0, 0, 0, 0, 0,
                0, 0, 237, 65, 0, 0, 0, 0, 116, 101, 115, 116, 47, 80, 75, 5, 6, 0, 0, 0, 0, 1, 0,
                1, 0, 51, 0, 0, 0, 35, 0, 0, 0, 0, 0,
            ] as &[u8]
        );
    }

    #[test]
    fn write_mimetype_zip() {
        let mut writer = ZipWriter::new(io::Cursor::new(Vec::new()));
        let options = FileOptions {
            compression_method: CompressionMethod::Stored,
            last_modified_time: DateTime::default(),
            permissions: Some(33188),
            large_file: false,
        };
        writer.start_file("mimetype", options).unwrap();
        writer
            .write(b"application/vnd.oasis.opendocument.text")
            .unwrap();
        let result = writer.finish().unwrap();

        assert_eq!(result.get_ref().len(), 153);
        let mut v = Vec::new();
        v.extend_from_slice(include_bytes!("../tests/data/mimetype.zip"));
        assert_eq!(result.get_ref(), &v);
    }

    #[test]
    fn path_to_string() {
        let mut path = std::path::PathBuf::new();
        #[cfg(windows)]
        path.push(r"C:\");
        #[cfg(unix)]
        path.push("/");
        path.push("windows");
        path.push("..");
        path.push(".");
        path.push("system32");
        let path_str = super::path_to_string(&path);
        assert_eq!(path_str, "windows/system32");
    }
}

#[cfg(not(feature = "unreserved"))]
const EXTRA_FIELD_MAPPING: [u16; 49] = [
    0x0001, 0x0007, 0x0008, 0x0009, 0x000a, 0x000c, 0x000d, 0x000e, 0x000f, 0x0014, 0x0015, 0x0016,
    0x0017, 0x0018, 0x0019, 0x0020, 0x0021, 0x0022, 0x0023, 0x0065, 0x0066, 0x4690, 0x07c8, 0x2605,
    0x2705, 0x2805, 0x334d, 0x4341, 0x4453, 0x4704, 0x470f, 0x4b46, 0x4c41, 0x4d49, 0x4f4c, 0x5356,
    0x5455, 0x554e, 0x5855, 0x6375, 0x6542, 0x7075, 0x756e, 0x7855, 0xa11e, 0xa220, 0xfd4a, 0x9901,
    0x9902,
];<|MERGE_RESOLUTION|>--- conflicted
+++ resolved
@@ -274,20 +274,12 @@
                 encrypted: false,
                 compression_method: options.compression_method,
                 last_modified_time: options.last_modified_time,
-<<<<<<< HEAD
-                crc32: 0,
-                compressed_size: 0,
-                uncompressed_size: 0,
-                file_name,
-                file_name_raw,
-                extra_field: Vec::new(),
-=======
                 crc32: raw_values.crc32,
                 compressed_size: raw_values.compressed_size,
                 uncompressed_size: raw_values.uncompressed_size,
                 file_name: name.into(),
                 file_name_raw: Vec::new(), // Never used for saving
->>>>>>> 4d8a0684
+                extra_field: Vec::new(),
                 file_comment: String::new(),
                 header_start,
                 data_start: 0,
@@ -307,8 +299,6 @@
             self.files.push(file);
         }
 
-<<<<<<< HEAD
-=======
         self.writing_raw = is_raw;
         self.inner.switch_to(if is_raw {
             CompressionMethod::Stored
@@ -316,7 +306,6 @@
             options.compression_method
         })?;
 
->>>>>>> 4d8a0684
         Ok(())
     }
 
@@ -359,12 +348,7 @@
             options.permissions = Some(0o644);
         }
         *options.permissions.as_mut().unwrap() |= 0o100000;
-<<<<<<< HEAD
-        self.start_entry(name, options)?;
-        self.inner.switch_to(options.compression_method)?;
-=======
         self.start_entry(name, options, None)?;
->>>>>>> 4d8a0684
         self.writing_to_file = true;
         Ok(())
     }
@@ -385,7 +369,6 @@
         self.start_file(path_to_string(path), options)
     }
 
-<<<<<<< HEAD
     /// Create an aligned file in the archive and start writing its' contents.
     ///
     /// Returns the number of padding bytes required to align the file.
@@ -489,7 +472,7 @@
             options.permissions = Some(0o644);
         }
         *options.permissions.as_mut().unwrap() |= 0o100000;
-        self.start_entry(name, options)?;
+        self.start_entry(name, options, None)?;
         self.writing_to_file = true;
         self.writing_to_extra_field = true;
         Ok(self.files.last().unwrap().data_start)
@@ -545,7 +528,8 @@
         self.writing_to_extra_field = false;
         self.writing_to_central_extra_field_only = false;
         Ok(file.data_start)
-=======
+    }
+
     /// Add a new file using the already compressed data from a ZIP file being read and renames it, this
     /// allows faster copies of the `ZipFile` since there is no need to decompress and compress it again.
     /// Any `ZipFile` metadata is copied and not checked, for example the file CRC.
@@ -623,7 +607,6 @@
     pub fn raw_copy_file(&mut self, file: ZipFile) -> ZipResult<()> {
         let name = file.name().to_owned();
         self.raw_copy_file_rename(file, name)
->>>>>>> 4d8a0684
     }
 
     /// Add a directory entry.
