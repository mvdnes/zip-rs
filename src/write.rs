--- conflicted
+++ resolved
@@ -477,19 +477,13 @@
 
     fn ref_mut(&mut self) -> io::Result<&mut dyn Write> {
         match *self {
-<<<<<<< HEAD
             GenericZipWriter::Storer(ref mut w) => Ok(w as &mut dyn Write),
-            #[cfg(feature = "deflate")]
-            GenericZipWriter::Deflater(ref mut w) => Ok(w as &mut dyn Write),
-=======
-            GenericZipWriter::Storer(ref mut w) => Some(w as &mut dyn Write),
             #[cfg(any(
                 feature = "deflate",
                 feature = "deflate-miniz",
                 feature = "deflate-zlib"
             ))]
-            GenericZipWriter::Deflater(ref mut w) => Some(w as &mut dyn Write),
->>>>>>> 97fe9d5a
+            GenericZipWriter::Deflater(ref mut w) => Ok(w as &mut dyn Write),
             #[cfg(feature = "bzip2")]
             GenericZipWriter::Bzip2(ref mut w) => Ok(w as &mut dyn Write),
             GenericZipWriter::Closed => Err(io::Error::new(io::ErrorKind::BrokenPipe, "ZipWriter was already closed")),
