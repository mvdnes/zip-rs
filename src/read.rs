//! Types for reading ZIP archives

use crate::compression::CompressionMethod;
use crate::crc32::Crc32Reader;
use crate::result::{InvalidPassword, ZipError, ZipResult};
use crate::spec;
use crate::zipcrypto::ZipCryptoReader;
use crate::zipcrypto::ZipCryptoReaderValid;
use std::borrow::Cow;
use std::collections::HashMap;
use std::io::{self, prelude::*};
use std::path::{Component, Path};

use crate::cp437::FromCp437;
use crate::types::{DateTime, System, ZipFileData};
use byteorder::{LittleEndian, ReadBytesExt};

#[cfg(any(
    feature = "deflate",
    feature = "deflate-miniz",
    feature = "deflate-zlib"
))]
use flate2::read::DeflateDecoder;

#[cfg(feature = "bzip2")]
use bzip2::read::BzDecoder;

#[cfg(feature = "async")]
use crate::async_util::CompatExt;
#[cfg(feature = "async")]
use async_compression::futures::bufread::{
    BzDecoder as AsyncBzDecoder, DeflateDecoder as AsyncDeflateDecoder,
};
#[cfg(feature = "async")]
use futures::{
    io::{AsyncRead, AsyncReadExt, AsyncSeek, AsyncSeekExt, BufReader as AsyncBufReader},
    FutureExt,
};
#[cfg(feature = "async")]
use pin_project::pin_project;
#[cfg(feature = "async")]
use std::pin::Pin;
#[cfg(feature = "async")]
use std::task::Poll;
#[cfg(feature = "async")]
use tokio::io::AsyncReadExt as TokioAsyncReadExt;

mod ffi {
    pub const S_IFDIR: u32 = 0o0040000;
    pub const S_IFREG: u32 = 0o0100000;
}

/// ZIP archive reader
///
/// ```no_run
/// use std::io::prelude::*;
/// fn list_zip_contents(reader: impl Read + Seek) -> zip::result::ZipResult<()> {
///     let mut zip = zip::ZipArchive::new(reader)?;
///
///     for i in 0..zip.len() {
///         let mut file = zip.by_index(i)?;
///         println!("Filename: {}", file.name());
///         std::io::copy(&mut file, &mut std::io::stdout());
///     }
///
///     Ok(())
/// }
/// ```
#[derive(Clone, Debug)]
pub struct ZipArchive<R: Read + io::Seek> {
    reader: R,
    files: Vec<ZipFileData>,
    names_map: HashMap<String, usize>,
    offset: u64,
    comment: Vec<u8>,
}

/// Async ZIP archive reader
#[cfg(feature = "async")]
#[pin_project(project=AsyncZipArchiveProject)]
#[derive(Clone, Debug)]
pub struct AsyncZipArchive<R: AsyncRead + AsyncSeek + Unpin> {
    #[pin]
    reader: R,
    files: Vec<ZipFileData>,
    names_map: HashMap<String, usize>,
    offset: u64,
    comment: Vec<u8>,
}

enum CryptoReader<'a> {
    Plaintext(io::Take<&'a mut dyn Read>),
    ZipCrypto(ZipCryptoReaderValid<io::Take<&'a mut dyn Read>>),
}

impl<'a> Read for CryptoReader<'a> {
    fn read(&mut self, buf: &mut [u8]) -> io::Result<usize> {
        match self {
            CryptoReader::Plaintext(r) => r.read(buf),
            CryptoReader::ZipCrypto(r) => r.read(buf),
        }
    }
}

#[cfg(feature = "async")]
#[pin_project(project=AsyncCryptoReaderProject)]
enum AsyncCryptoReader<'a> {
    Plaintext(#[pin] futures::io::Take<Pin<&'a mut dyn AsyncRead>>),
    ZipCrypto(#[pin] ZipCryptoReaderValid<futures::io::Take<Pin<&'a mut dyn AsyncRead>>>),
}

#[cfg(feature = "async")]
impl<'a> AsyncRead for AsyncCryptoReader<'a> {
    fn poll_read(
        self: Pin<&mut Self>,
        cx: &mut std::task::Context<'_>,
        buf: &mut [u8],
    ) -> std::task::Poll<io::Result<usize>> {
        match self.project() {
            AsyncCryptoReaderProject::Plaintext(r) => r.poll_read(cx, buf),
            AsyncCryptoReaderProject::ZipCrypto(r) => r.poll_read(cx, buf),
        }
    }
}

impl<'a> CryptoReader<'a> {
    /// Consumes this decoder, returning the underlying reader.
    pub fn into_inner(self) -> io::Take<&'a mut dyn Read> {
        match self {
            CryptoReader::Plaintext(r) => r,
            CryptoReader::ZipCrypto(r) => r.into_inner(),
        }
    }
}

#[cfg(feature = "async")]
impl<'a> AsyncCryptoReader<'a> {
    /// Consumes this decoder, returning the underlying reader.
    pub fn into_inner(self) -> futures::io::Take<Pin<&'a mut dyn AsyncRead>> {
        match self {
            Self::Plaintext(r) => r,
            Self::ZipCrypto(r) => r.into_inner(),
        }
    }
}

enum ZipFileReader<'a> {
    NoReader,
    Raw(io::Take<&'a mut dyn io::Read>),
    Stored(Crc32Reader<CryptoReader<'a>>),
    #[cfg(any(
        feature = "deflate",
        feature = "deflate-miniz",
        feature = "deflate-zlib"
    ))]
    Deflated(Crc32Reader<flate2::read::DeflateDecoder<CryptoReader<'a>>>),
    #[cfg(feature = "bzip2")]
    Bzip2(Crc32Reader<BzDecoder<CryptoReader<'a>>>),
}

#[cfg(feature = "async")]
#[pin_project(project=AsyncZipFileReaderProject)]
enum AsyncZipFileReader<'a> {
    NoReader,
    Raw(#[pin] futures::io::Take<Pin<&'a mut dyn AsyncRead>>),
    Stored(#[pin] Crc32Reader<AsyncCryptoReader<'a>>),
    #[cfg(any(
        feature = "deflate",
        feature = "deflate-miniz",
        feature = "deflate-zlib"
    ))]
    Deflated(#[pin] Crc32Reader<AsyncDeflateDecoder<AsyncBufReader<AsyncCryptoReader<'a>>>>),
    #[cfg(feature = "bzip2")]
    Bzip2(#[pin] Crc32Reader<AsyncBzDecoder<AsyncBufReader<AsyncCryptoReader<'a>>>>),
}

impl<'a> Read for ZipFileReader<'a> {
    fn read(&mut self, buf: &mut [u8]) -> io::Result<usize> {
        match self {
            ZipFileReader::NoReader => panic!("ZipFileReader was in an invalid state"),
            ZipFileReader::Raw(r) => r.read(buf),
            ZipFileReader::Stored(r) => r.read(buf),
            #[cfg(any(
                feature = "deflate",
                feature = "deflate-miniz",
                feature = "deflate-zlib"
            ))]
            ZipFileReader::Deflated(r) => r.read(buf),
            #[cfg(feature = "bzip2")]
            ZipFileReader::Bzip2(r) => r.read(buf),
        }
    }
}

#[cfg(feature = "async")]
impl<'a> AsyncRead for AsyncZipFileReader<'a> {
    fn poll_read(
        self: Pin<&mut Self>,
        cx: &mut std::task::Context<'_>,
        buf: &mut [u8],
    ) -> std::task::Poll<io::Result<usize>> {
        match self.project() {
            AsyncZipFileReaderProject::NoReader => panic!("ZipFileReader was in an invalid state"),
            AsyncZipFileReaderProject::Raw(r) => r.poll_read(cx, buf),
            AsyncZipFileReaderProject::Stored(r) => r.poll_read(cx, buf),
            #[cfg(any(
                feature = "deflate",
                feature = "deflate-miniz",
                feature = "deflate-zlib"
            ))]
            AsyncZipFileReaderProject::Deflated(r) => r.poll_read(cx, buf),
            #[cfg(feature = "bzip2")]
            AsyncZipFileReaderProject::Bzip2(r) => r.poll_read(cx, buf),
        }
    }
}

impl<'a> ZipFileReader<'a> {
    /// Consumes this decoder, returning the underlying reader.
    pub fn into_inner(self) -> io::Take<&'a mut dyn Read> {
        match self {
            ZipFileReader::NoReader => panic!("ZipFileReader was in an invalid state"),
            ZipFileReader::Raw(r) => r,
            ZipFileReader::Stored(r) => r.into_inner().into_inner(),
            #[cfg(any(
                feature = "deflate",
                feature = "deflate-miniz",
                feature = "deflate-zlib"
            ))]
            ZipFileReader::Deflated(r) => r.into_inner().into_inner().into_inner(),
            #[cfg(feature = "bzip2")]
            ZipFileReader::Bzip2(r) => r.into_inner().into_inner().into_inner(),
        }
    }
}

/// A struct for reading a zip file
pub struct ZipFile<'a> {
    data: Cow<'a, ZipFileData>,
    crypto_reader: Option<CryptoReader<'a>>,
    reader: ZipFileReader<'a>,
}

<<<<<<< HEAD
/// A struct for reading a zip file
#[cfg(feature = "async")]
#[pin_project]
pub struct AsyncZipFile<'a> {
    data: Cow<'a, ZipFileData>,
    crypto_reader: Option<AsyncCryptoReader<'a>>,
    #[pin]
    reader: AsyncZipFileReader<'a>,
=======
fn find_content<'a>(
    data: &mut ZipFileData,
    reader: &'a mut (impl Read + Seek),
) -> ZipResult<io::Take<&'a mut dyn Read>> {
    // Parse local header
    reader.seek(io::SeekFrom::Start(data.header_start))?;
    let signature = reader.read_u32::<LittleEndian>()?;
    if signature != spec::LOCAL_FILE_HEADER_SIGNATURE {
        return Err(ZipError::InvalidArchive("Invalid local file header"));
    }

    reader.seek(io::SeekFrom::Current(22))?;
    let file_name_length = reader.read_u16::<LittleEndian>()? as u64;
    let extra_field_length = reader.read_u16::<LittleEndian>()? as u64;
    let magic_and_header = 4 + 22 + 2 + 2;
    data.data_start = data.header_start + magic_and_header + file_name_length + extra_field_length;

    reader.seek(io::SeekFrom::Start(data.data_start))?;
    Ok((reader as &mut dyn Read).take(data.compressed_size))
>>>>>>> 229fe94b
}

fn make_crypto_reader<'a>(
    compression_method: crate::compression::CompressionMethod,
    crc32: u32,
    reader: io::Take<&'a mut dyn io::Read>,
    password: Option<&[u8]>,
) -> ZipResult<Result<CryptoReader<'a>, InvalidPassword>> {
    #[allow(deprecated)]
    {
        if let CompressionMethod::Unsupported(_) = compression_method {
            return unsupported_zip_error("Compression method not supported");
        }
    }

    let reader = match password {
        None => CryptoReader::Plaintext(reader),
        Some(password) => match ZipCryptoReader::new(reader, password).validate(crc32)? {
            None => return Ok(Err(InvalidPassword)),
            Some(r) => CryptoReader::ZipCrypto(r),
        },
    };
    Ok(Ok(reader))
}

fn make_reader<'a>(
    compression_method: CompressionMethod,
    crc32: u32,
    reader: CryptoReader<'a>,
) -> ZipFileReader<'a> {
    match compression_method {
        CompressionMethod::Stored => ZipFileReader::Stored(Crc32Reader::new(reader, crc32)),
        #[cfg(any(
            feature = "deflate",
            feature = "deflate-miniz",
            feature = "deflate-zlib"
        ))]
        CompressionMethod::Deflated => {
            let deflate_reader = DeflateDecoder::new(reader);
            ZipFileReader::Deflated(Crc32Reader::new(deflate_reader, crc32))
        }
        #[cfg(feature = "bzip2")]
        CompressionMethod::Bzip2 => {
            let bzip2_reader = BzDecoder::new(reader);
            ZipFileReader::Bzip2(Crc32Reader::new(bzip2_reader, crc32))
        }
        _ => panic!("Compression method not supported"),
    }
}

#[cfg(feature = "async")]
async fn make_crypto_reader_async<'a>(
    compression_method: crate::compression::CompressionMethod,
    crc32: u32,
    reader: futures::io::Take<Pin<&'a mut dyn AsyncRead>>,
    password: Option<&[u8]>,
) -> ZipResult<Result<AsyncCryptoReader<'a>, InvalidPassword>> {
    #[allow(deprecated)]
    {
        if let CompressionMethod::Unsupported(_) = compression_method {
            return unsupported_zip_error("Compression method not supported");
        }
    }

    let reader = match password {
        None => AsyncCryptoReader::Plaintext(reader),
        Some(password) => match ZipCryptoReader::new_async(reader, password)
            .await
            .validate_async(crc32)
            .await?
        {
            None => return Ok(Err(InvalidPassword)),
            Some(r) => AsyncCryptoReader::ZipCrypto(r),
        },
    };
    Ok(Ok(reader))
}

#[cfg(feature = "async")]
async fn make_reader_async<'a>(
    compression_method: crate::compression::CompressionMethod,
    crc32: u32,
    reader: AsyncCryptoReader<'a>,
) -> AsyncZipFileReader<'a> {
    match compression_method {
        CompressionMethod::Stored => AsyncZipFileReader::Stored(Crc32Reader::new(reader, crc32)),
        #[cfg(any(
            feature = "deflate",
            feature = "deflate-miniz",
            feature = "deflate-zlib"
        ))]
        CompressionMethod::Deflated => {
            let deflate_reader = AsyncDeflateDecoder::new(AsyncBufReader::new(reader));
            AsyncZipFileReader::Deflated(Crc32Reader::new(deflate_reader, crc32))
        }
        #[cfg(feature = "bzip2")]
        CompressionMethod::Bzip2 => {
            let bzip2_reader = AsyncBzDecoder::new(AsyncBufReader::new(reader));
            AsyncZipFileReader::Bzip2(Crc32Reader::new(bzip2_reader, crc32))
        }
        _ => panic!("Compression method not supported"),
    }
}

impl<R: Read + io::Seek> ZipArchive<R> {
    /// Get the directory start offset and number of files. This is done in a
    /// separate function to ease the control flow design.
    fn get_directory_counts(
        reader: &mut R,
        footer: &spec::CentralDirectoryEnd,
        cde_start_pos: u64,
    ) -> ZipResult<(u64, u64, usize)> {
        // See if there's a ZIP64 footer. The ZIP64 locator if present will
        // have its signature 20 bytes in front of the standard footer. The
        // standard footer, in turn, is 22+N bytes large, where N is the
        // comment length. Therefore:
        let zip64locator = if reader
            .seek(io::SeekFrom::End(
                -(20 + 22 + footer.zip_file_comment.len() as i64),
            ))
            .is_ok()
        {
            match spec::Zip64CentralDirectoryEndLocator::parse(reader) {
                Ok(loc) => Some(loc),
                Err(ZipError::InvalidArchive(_)) => {
                    // No ZIP64 header; that's actually fine. We're done here.
                    None
                }
                Err(e) => {
                    // Yikes, a real problem
                    return Err(e);
                }
            }
        } else {
            // Empty Zip files will have nothing else so this error might be fine. If
            // not, we'll find out soon.
            None
        };

        match zip64locator {
            None => {
                // Some zip files have data prepended to them, resulting in the
                // offsets all being too small. Get the amount of error by comparing
                // the actual file position we found the CDE at with the offset
                // recorded in the CDE.
                let archive_offset = cde_start_pos
                    .checked_sub(footer.central_directory_size as u64)
                    .and_then(|x| x.checked_sub(footer.central_directory_offset as u64))
                    .ok_or(ZipError::InvalidArchive(
                        "Invalid central directory size or offset",
                    ))?;

                let directory_start = footer.central_directory_offset as u64 + archive_offset;
                let number_of_files = footer.number_of_files_on_this_disk as usize;
                Ok((archive_offset, directory_start, number_of_files))
            }
            Some(locator64) => {
                // If we got here, this is indeed a ZIP64 file.

                if footer.disk_number as u32 != locator64.disk_with_central_directory {
                    return unsupported_zip_error(
                        "Support for multi-disk files is not implemented",
                    );
                }

                // We need to reassess `archive_offset`. We know where the ZIP64
                // central-directory-end structure *should* be, but unfortunately we
                // don't know how to precisely relate that location to our current
                // actual offset in the file, since there may be junk at its
                // beginning. Therefore we need to perform another search, as in
                // read::CentralDirectoryEnd::find_and_parse, except now we search
                // forward.

                let search_upper_bound = cde_start_pos
                    .checked_sub(60) // minimum size of Zip64CentralDirectoryEnd + Zip64CentralDirectoryEndLocator
                    .ok_or(ZipError::InvalidArchive(
                        "File cannot contain ZIP64 central directory end",
                    ))?;
                let (footer, archive_offset) = spec::Zip64CentralDirectoryEnd::find_and_parse(
                    reader,
                    locator64.end_of_central_directory_offset,
                    search_upper_bound,
                )?;

                if footer.disk_number != footer.disk_with_central_directory {
                    return unsupported_zip_error(
                        "Support for multi-disk files is not implemented",
                    );
                }

                let directory_start = footer
                    .central_directory_offset
                    .checked_add(archive_offset)
                    .ok_or_else(|| {
                        ZipError::InvalidArchive("Invalid central directory size or offset")
                    })?;

                Ok((
                    archive_offset,
                    directory_start,
                    footer.number_of_files as usize,
                ))
            }
        }
    }

    /// Read a ZIP archive, collecting the files it contains
    ///
    /// This uses the central directory record of the ZIP file, and ignores local file headers
    pub fn new(mut reader: R) -> ZipResult<ZipArchive<R>> {
        let (footer, cde_start_pos) = spec::CentralDirectoryEnd::find_and_parse(&mut reader)?;

        if footer.disk_number != footer.disk_with_central_directory {
            return unsupported_zip_error("Support for multi-disk files is not implemented");
        }

        let (archive_offset, directory_start, number_of_files) =
            Self::get_directory_counts(&mut reader, &footer, cde_start_pos)?;

        let mut files = Vec::new();
        let mut names_map = HashMap::new();

        if let Err(_) = reader.seek(io::SeekFrom::Start(directory_start)) {
            return Err(ZipError::InvalidArchive(
                "Could not seek to start of central directory",
            ));
        }

        for _ in 0..number_of_files {
            let file = central_header_to_zip_file(&mut reader, archive_offset)?;
            names_map.insert(file.file_name.clone(), files.len());
            files.push(file);
        }

        Ok(ZipArchive {
            reader,
            files,
            names_map,
            offset: archive_offset,
            comment: footer.zip_file_comment,
        })
    }
    /// Extract a Zip archive into a directory, overwriting files if they
    /// already exist. Paths are sanitized with [`ZipFile::enclosed_name`].
    ///
    /// Extraction is not atomic; If an error is encountered, some of the files
    /// may be left on disk.
    pub fn extract<P: AsRef<Path>>(&mut self, directory: P) -> ZipResult<()> {
        use std::fs;

        for i in 0..self.len() {
            let mut file = self.by_index(i)?;
            let filepath = file
                .enclosed_name()
                .ok_or(ZipError::InvalidArchive("Invalid file path"))?;

            let outpath = directory.as_ref().join(filepath);

            if file.name().ends_with('/') {
                fs::create_dir_all(&outpath)?;
            } else {
                if let Some(p) = outpath.parent() {
                    if !p.exists() {
                        fs::create_dir_all(&p)?;
                    }
                }
                let mut outfile = fs::File::create(&outpath)?;
                io::copy(&mut file, &mut outfile)?;
            }
            // Get and Set permissions
            #[cfg(unix)]
            {
                use std::os::unix::fs::PermissionsExt;
                if let Some(mode) = file.unix_mode() {
                    fs::set_permissions(&outpath, fs::Permissions::from_mode(mode))?;
                }
            }
        }
        Ok(())
    }

    /// Number of files contained in this zip.
    pub fn len(&self) -> usize {
        self.files.len()
    }

    /// Whether this zip archive contains no files
    pub fn is_empty(&self) -> bool {
        self.len() == 0
    }

    /// Get the offset from the beginning of the underlying reader that this zip begins at, in bytes.
    ///
    /// Normally this value is zero, but if the zip has arbitrary data prepended to it, then this value will be the size
    /// of that prepended data.
    pub fn offset(&self) -> u64 {
        self.offset
    }

    /// Get the comment of the zip archive.
    pub fn comment(&self) -> &[u8] {
        &self.comment
    }

    /// Returns an iterator over all the file and directory names in this archive.
    pub fn file_names(&self) -> impl Iterator<Item = &str> {
        self.names_map.keys().map(|s| s.as_str())
    }

    /// Search for a file entry by name, decrypt with given password
    pub fn by_name_decrypt<'a>(
        &'a mut self,
        name: &str,
        password: &[u8],
    ) -> ZipResult<Result<ZipFile<'a>, InvalidPassword>> {
        self.by_name_with_optional_password(name, Some(password))
    }

    /// Search for a file entry by name
    pub fn by_name<'a>(&'a mut self, name: &str) -> ZipResult<ZipFile<'a>> {
        Ok(self.by_name_with_optional_password(name, None)?.unwrap())
    }

    fn by_name_with_optional_password<'a>(
        &'a mut self,
        name: &str,
        password: Option<&[u8]>,
    ) -> ZipResult<Result<ZipFile<'a>, InvalidPassword>> {
        let index = match self.names_map.get(name) {
            Some(index) => *index,
            None => {
                return Err(ZipError::FileNotFound);
            }
        };
        self.by_index_with_optional_password(index, password)
    }

    /// Get a contained file by index, decrypt with given password
    pub fn by_index_decrypt<'a>(
        &'a mut self,
        file_number: usize,
        password: &[u8],
    ) -> ZipResult<Result<ZipFile<'a>, InvalidPassword>> {
        self.by_index_with_optional_password(file_number, Some(password))
    }

    /// Get a contained file by index
    pub fn by_index<'a>(&'a mut self, file_number: usize) -> ZipResult<ZipFile<'a>> {
        Ok(self
            .by_index_with_optional_password(file_number, None)?
            .unwrap())
    }

    /// Get a contained file by index without decompressing it
    pub fn by_index_raw<'a>(&'a mut self, file_number: usize) -> ZipResult<ZipFile<'a>> {
        let reader = &mut self.reader;
        self.files
            .get_mut(file_number)
            .ok_or(ZipError::FileNotFound)
            .and_then(move |data| {
                Ok(ZipFile {
                    crypto_reader: None,
                    reader: ZipFileReader::Raw(find_content(data, reader)?),
                    data: Cow::Borrowed(data),
                })
            })
    }

    fn by_index_with_optional_password<'a>(
        &'a mut self,
        file_number: usize,
        mut password: Option<&[u8]>,
    ) -> ZipResult<Result<ZipFile<'a>, InvalidPassword>> {
        if file_number >= self.files.len() {
            return Err(ZipError::FileNotFound);
        }
        let data = &mut self.files[file_number];

        match (password, data.encrypted) {
            (None, true) => {
                return Err(ZipError::UnsupportedArchive(
                    "Password required to decrypt file",
                ))
            }
            (Some(_), false) => password = None, //Password supplied, but none needed! Discard.
            _ => {}
        }
        let limit_reader = find_content(data, &mut self.reader)?;

        match make_crypto_reader(data.compression_method, data.crc32, limit_reader, password) {
            Ok(Ok(crypto_reader)) => Ok(Ok(ZipFile {
                crypto_reader: Some(crypto_reader),
                reader: ZipFileReader::NoReader,
                data: Cow::Borrowed(data),
            })),
            Err(e) => Err(e),
            Ok(Err(e)) => Ok(Err(e)),
        }
    }

    /// Unwrap and return the inner reader object
    ///
    /// The position of the reader is undefined.
    pub fn into_inner(self) -> R {
        self.reader
    }
}

#[cfg(feature = "async")]
impl<R: AsyncRead + AsyncSeek + Unpin> AsyncZipArchive<R> {
    /// Read a ZIP archive, collecting the files it contains
    ///
    /// This uses the central directory record of the ZIP file, and ignores local file headers
    pub async fn new(mut reader: R) -> ZipResult<Self> {
        let mut preader = Pin::new(&mut reader);
        let (footer, cde_start_pos) =
            spec::CentralDirectoryEnd::find_and_parse_async(preader.as_mut()).await?;

        if footer.disk_number != footer.disk_with_central_directory {
            return unsupported_zip_error("Support for multi-disk files is not implemented");
        }

        let (archive_offset, directory_start, number_of_files) =
            Self::get_directory_counts(&mut preader.as_mut(), &footer, cde_start_pos).await?;

        let mut files = Vec::new();
        let mut names_map = HashMap::new();

        if let Err(_) = preader
            .as_mut()
            .seek(io::SeekFrom::Start(directory_start))
            .await
        {
            return Err(ZipError::InvalidArchive(
                "Could not seek to start of central directory",
            ));
        }

        for _ in 0..number_of_files {
            let file = central_header_to_zip_file_async(preader.as_mut(), archive_offset).await?;
            names_map.insert(file.file_name.clone(), files.len());
            files.push(file);
        }

        Ok(Self {
            reader,
            files,
            names_map,
            offset: archive_offset,
            comment: footer.zip_file_comment,
        })
    }
}

#[cfg(feature = "async")]
impl<R: AsyncRead + AsyncSeek + Unpin> AsyncZipArchive<R> {
    /// Get the directory start offset and number of files. This is done in a
    /// separate function to ease the control flow design.
    async fn get_directory_counts(
        reader: &mut R,
        footer: &spec::CentralDirectoryEnd,
        cde_start_pos: u64,
    ) -> ZipResult<(u64, u64, usize)> {
        // See if there's a ZIP64 footer. The ZIP64 locator if present will
        // have its signature 20 bytes in front of the standard footer. The
        // standard footer, in turn, is 22+N bytes large, where N is the
        // comment length. Therefore:
        let zip64locator = if reader
            .seek(io::SeekFrom::End(
                -(20 + 22 + footer.zip_file_comment.len() as i64),
            ))
            .await
            .is_ok()
        {
            match spec::Zip64CentralDirectoryEndLocator::parse_async(Pin::new(reader)).await {
                Ok(loc) => Some(loc),
                Err(ZipError::InvalidArchive(_)) => {
                    // No ZIP64 header; that's actually fine. We're done here.
                    None
                }
                Err(e) => {
                    // Yikes, a real problem
                    return Err(e);
                }
            }
        } else {
            // Empty Zip files will have nothing else so this error might be fine. If
            // not, we'll find out soon.
            None
        };

        match zip64locator {
            None => {
                // Some zip files have data prepended to them, resulting in the
                // offsets all being too small. Get the amount of error by comparing
                // the actual file position we found the CDE at with the offset
                // recorded in the CDE.
                let archive_offset = cde_start_pos
                    .checked_sub(footer.central_directory_size as u64)
                    .and_then(|x| x.checked_sub(footer.central_directory_offset as u64))
                    .ok_or(ZipError::InvalidArchive(
                        "Invalid central directory size or offset",
                    ))?;

                let directory_start = footer.central_directory_offset as u64 + archive_offset;
                let number_of_files = footer.number_of_files_on_this_disk as usize;
                Ok((archive_offset, directory_start, number_of_files))
            }
            Some(locator64) => {
                // If we got here, this is indeed a ZIP64 file.

                if footer.disk_number as u32 != locator64.disk_with_central_directory {
                    return unsupported_zip_error(
                        "Support for multi-disk files is not implemented",
                    );
                }

                // We need to reassess `archive_offset`. We know where the ZIP64
                // central-directory-end structure *should* be, but unfortunately we
                // don't know how to precisely relate that location to our current
                // actual offset in the file, since there may be junk at its
                // beginning. Therefore we need to perform another search, as in
                // read::CentralDirectoryEnd::find_and_parse, except now we search
                // forward.

                let search_upper_bound = cde_start_pos
                    .checked_sub(60) // minimum size of Zip64CentralDirectoryEnd + Zip64CentralDirectoryEndLocator
                    .ok_or(ZipError::InvalidArchive(
                        "File cannot contain ZIP64 central directory end",
                    ))?;
                let (footer, archive_offset) =
                    spec::Zip64CentralDirectoryEnd::find_and_parse_async(
                        Pin::new(reader),
                        locator64.end_of_central_directory_offset,
                        search_upper_bound,
                    )
                    .await?;

                if footer.disk_number != footer.disk_with_central_directory {
                    return unsupported_zip_error(
                        "Support for multi-disk files is not implemented",
                    );
                }

                let directory_start = footer
                    .central_directory_offset
                    .checked_add(archive_offset)
                    .ok_or_else(|| {
                        ZipError::InvalidArchive("Invalid central directory size or offset")
                    })?;

                Ok((
                    archive_offset,
                    directory_start,
                    footer.number_of_files as usize,
                ))
            }
        }
    }

    /// Number of files contained in this zip.
    pub fn len(&self) -> usize {
        self.files.len()
    }

    /// Whether this zip archive contains no files
    pub fn is_empty(&self) -> bool {
        self.len() == 0
    }

    /// Get the offset from the beginning of the underlying reader that this zip begins at, in bytes.
    ///
    /// Normally this value is zero, but if the zip has arbitrary data prepended to it, then this value will be the size
    /// of that prepended data.
    pub fn offset(&self) -> u64 {
        self.offset
    }

    /// Get the comment of the zip archive.
    pub fn comment(&self) -> &[u8] {
        &self.comment
    }

    /// Returns an iterator over all the file and directory names in this archive.
    pub fn file_names(&self) -> impl Iterator<Item = &str> {
        self.names_map.keys().map(|s| s.as_str())
    }

    /// Search for a file entry by name, decrypt with given password
    pub async fn by_name_decrypt<'a>(
        &'a mut self,
        name: &str,
        password: &[u8],
    ) -> ZipResult<Result<AsyncZipFile<'a>, InvalidPassword>> {
        self.by_name_with_optional_password(name, Some(password))
            .await
    }

    /// Search for a file entry by name
    pub async fn by_name<'a>(&'a mut self, name: &str) -> ZipResult<AsyncZipFile<'a>> {
        Ok(self
            .by_name_with_optional_password(name, None)
            .await?
            .unwrap())
    }

    async fn by_name_with_optional_password<'a>(
        &'a mut self,
        name: &str,
        password: Option<&[u8]>,
    ) -> ZipResult<Result<AsyncZipFile<'a>, InvalidPassword>> {
        let index = match self.names_map.get(name) {
            Some(index) => *index,
            None => {
                return Err(ZipError::FileNotFound);
            }
        };
        self.by_index_with_optional_password(index, password).await
    }

    /// Get a contained file by index, decrypt with given password
    pub async fn by_index_decrypt<'a>(
        &'a mut self,
        file_number: usize,
        password: &[u8],
    ) -> ZipResult<Result<AsyncZipFile<'a>, InvalidPassword>> {
        self.by_index_with_optional_password(file_number, Some(password))
            .await
    }

    /// Get a contained file by index
    pub async fn by_index<'a>(
        self: &'a mut Self,
        file_number: usize,
    ) -> ZipResult<AsyncZipFile<'a>> {
        Ok(self
            .by_index_with_optional_password(file_number, None)
            .await?
            .unwrap())
    }

    async fn by_index_with_optional_password<'a>(
        &'a mut self,
        file_number: usize,
        mut password: Option<&[u8]>,
    ) -> ZipResult<Result<AsyncZipFile<'a>, InvalidPassword>> {
        if file_number >= self.files.len() {
            return Err(ZipError::FileNotFound);
        }

        let data = &mut self.files[file_number];

        match (password, data.encrypted) {
            (None, true) => {
                return Err(ZipError::UnsupportedArchive(
                    "Password required to decrypt file",
                ))
            }
            (Some(_), false) => password = None, //Password supplied, but none needed! Discard.
            _ => {}
        }

        // Parse local header
        self.reader
            .seek(io::SeekFrom::Start(data.header_start))
            .await?;
        let signature = self.reader.compat_mut().read_u32_le().await?;
        if signature != spec::LOCAL_FILE_HEADER_SIGNATURE {
            return Err(ZipError::InvalidArchive("Invalid local file header"));
        }

        self.reader.seek(io::SeekFrom::Current(22)).await?;
        let file_name_length = self.reader.compat_mut().read_u16_le().await? as u64;
        let extra_field_length = self.reader.compat_mut().read_u16_le().await? as u64;
        let magic_and_header = 4 + 22 + 2 + 2;
        data.data_start =
            data.header_start + magic_and_header + file_name_length + extra_field_length;

        self.reader
            .seek(io::SeekFrom::Start(data.data_start))
            .await?;
        let limit_reader =
            (Pin::new(&mut self.reader) as Pin<&'a mut dyn AsyncRead>).take(data.compressed_size);

        match make_crypto_reader_async(data.compression_method, data.crc32, limit_reader, password)
            .await
        {
            Ok(Ok(crypto_reader)) => Ok(Ok(AsyncZipFile {
                crypto_reader: Some(crypto_reader),
                reader: AsyncZipFileReader::NoReader,
                data: Cow::Borrowed(data),
            })),
            Err(e) => Err(e),
            Ok(Err(e)) => Ok(Err(e)),
        }
    }

    /// Unwrap and return the inner reader object
    ///
    /// The position of the reader is undefined.
    pub fn into_inner(self) -> R {
        self.reader
    }
}

fn unsupported_zip_error<T>(detail: &'static str) -> ZipResult<T> {
    Err(ZipError::UnsupportedArchive(detail))
}

fn central_header_to_zip_file<R: Read + io::Seek>(
    reader: &mut R,
    archive_offset: u64,
) -> ZipResult<ZipFileData> {
    let central_header_start = reader.seek(io::SeekFrom::Current(0))?;
    // Parse central header
    let signature = reader.read_u32::<LittleEndian>()?;
    if signature != spec::CENTRAL_DIRECTORY_HEADER_SIGNATURE {
        return Err(ZipError::InvalidArchive("Invalid Central Directory header"));
    }

    let version_made_by = reader.read_u16::<LittleEndian>()?;
    let _version_to_extract = reader.read_u16::<LittleEndian>()?;
    let flags = reader.read_u16::<LittleEndian>()?;
    let encrypted = flags & 1 == 1;
    let is_utf8 = flags & (1 << 11) != 0;
    let compression_method = reader.read_u16::<LittleEndian>()?;
    let last_mod_time = reader.read_u16::<LittleEndian>()?;
    let last_mod_date = reader.read_u16::<LittleEndian>()?;
    let crc32 = reader.read_u32::<LittleEndian>()?;
    let compressed_size = reader.read_u32::<LittleEndian>()?;
    let uncompressed_size = reader.read_u32::<LittleEndian>()?;
    let file_name_length = reader.read_u16::<LittleEndian>()? as usize;
    let extra_field_length = reader.read_u16::<LittleEndian>()? as usize;
    let file_comment_length = reader.read_u16::<LittleEndian>()? as usize;
    let _disk_number = reader.read_u16::<LittleEndian>()?;
    let _internal_file_attributes = reader.read_u16::<LittleEndian>()?;
    let external_file_attributes = reader.read_u32::<LittleEndian>()?;
    let offset = reader.read_u32::<LittleEndian>()? as u64;
    let mut file_name_raw = vec![0; file_name_length];
    reader.read_exact(&mut file_name_raw)?;
    let mut extra_field = vec![0; extra_field_length];
    reader.read_exact(&mut extra_field)?;
    let mut file_comment_raw = vec![0; file_comment_length];
    reader.read_exact(&mut file_comment_raw)?;

    let file_name = match is_utf8 {
        true => String::from_utf8_lossy(&*file_name_raw).into_owned(),
        false => file_name_raw.clone().from_cp437(),
    };
    let file_comment = match is_utf8 {
        true => String::from_utf8_lossy(&*file_comment_raw).into_owned(),
        false => file_comment_raw.from_cp437(),
    };

    // Construct the result
    let mut result = ZipFileData {
        system: System::from_u8((version_made_by >> 8) as u8),
        version_made_by: version_made_by as u8,
        encrypted,
        compression_method: {
            #[allow(deprecated)]
            CompressionMethod::from_u16(compression_method)
        },
        last_modified_time: DateTime::from_msdos(last_mod_date, last_mod_time),
        crc32,
        compressed_size: compressed_size as u64,
        uncompressed_size: uncompressed_size as u64,
        file_name,
        file_name_raw,
        file_comment,
        header_start: offset,
        central_header_start,
        data_start: 0,
        external_attributes: external_file_attributes,
    };

    match parse_extra_field(&mut result, &*extra_field) {
        Ok(..) | Err(ZipError::Io(..)) => {}
        Err(e) => return Err(e),
    }

    // Account for shifted zip offsets.
    result.header_start += archive_offset;

    Ok(result)
}

#[cfg(feature = "async")]
async fn central_header_to_zip_file_async<R: AsyncRead + AsyncSeek>(
    mut reader: Pin<&mut R>,
    archive_offset: u64,
) -> ZipResult<ZipFileData> {
    let central_header_start = reader.seek(io::SeekFrom::Current(0)).await?;
    let mut reader = reader.compat();
    // Parse central header
    let signature = reader.read_u32_le().await?;
    if signature != spec::CENTRAL_DIRECTORY_HEADER_SIGNATURE {
        return Err(ZipError::InvalidArchive("Invalid Central Directory header"));
    }

    let version_made_by = reader.read_u16_le().await?;
    let _version_to_extract = reader.read_u16_le().await?;
    let flags = reader.read_u16_le().await?;
    let encrypted = flags & 1 == 1;
    let is_utf8 = flags & (1 << 11) != 0;
    let compression_method = reader.read_u16_le().await?;
    let last_mod_time = reader.read_u16_le().await?;
    let last_mod_date = reader.read_u16_le().await?;
    let crc32 = reader.read_u32_le().await?;
    let compressed_size = reader.read_u32_le().await?;
    let uncompressed_size = reader.read_u32_le().await?;
    let file_name_length = reader.read_u16_le().await? as usize;
    let extra_field_length = reader.read_u16_le().await? as usize;
    let file_comment_length = reader.read_u16_le().await? as usize;
    let _disk_number = reader.read_u16_le().await?;
    let _internal_file_attributes = reader.read_u16_le().await?;
    let external_file_attributes = reader.read_u32_le().await?;
    let offset = reader.read_u32_le().await? as u64;
    let mut file_name_raw = vec![0; file_name_length];
    let mut reader = reader.into_inner();
    reader.read_exact(&mut file_name_raw).await?;
    let mut extra_field = vec![0; extra_field_length];
    reader.read_exact(&mut extra_field).await?;
    let mut file_comment_raw = vec![0; file_comment_length];
    reader.read_exact(&mut file_comment_raw).await?;

    let file_name = match is_utf8 {
        true => String::from_utf8_lossy(&*file_name_raw).into_owned(),
        false => file_name_raw.clone().from_cp437(),
    };
    let file_comment = match is_utf8 {
        true => String::from_utf8_lossy(&*file_comment_raw).into_owned(),
        false => file_comment_raw.from_cp437(),
    };

    // Construct the result
    let mut result = ZipFileData {
        system: System::from_u8((version_made_by >> 8) as u8),
        version_made_by: version_made_by as u8,
        encrypted,
        compression_method: {
            #[allow(deprecated)]
            CompressionMethod::from_u16(compression_method)
        },
        last_modified_time: DateTime::from_msdos(last_mod_date, last_mod_time),
        crc32,
        compressed_size: compressed_size as u64,
        uncompressed_size: uncompressed_size as u64,
        file_name,
        file_name_raw,
        file_comment,
        header_start: offset,
        central_header_start,
        data_start: 0,
        external_attributes: external_file_attributes,
    };

    match parse_extra_field(&mut result, &*extra_field) {
        Ok(..) | Err(ZipError::Io(..)) => {}
        Err(e) => return Err(e),
    }

    // Account for shifted zip offsets.
    result.header_start += archive_offset;

    Ok(result)
}

fn parse_extra_field(file: &mut ZipFileData, data: &[u8]) -> ZipResult<()> {
    let mut reader = io::Cursor::new(data);

    while (reader.position() as usize) < data.len() {
        let kind = ReadBytesExt::read_u16::<LittleEndian>(&mut reader)?;
        let len = ReadBytesExt::read_u16::<LittleEndian>(&mut reader)?;
        let mut len_left = len as i64;
        // Zip64 extended information extra field
        if kind == 0x0001 {
            if file.uncompressed_size == 0xFFFFFFFF {
                file.uncompressed_size = ReadBytesExt::read_u64::<LittleEndian>(&mut reader)?;
                len_left -= 8;
            }
            if file.compressed_size == 0xFFFFFFFF {
                file.compressed_size = ReadBytesExt::read_u64::<LittleEndian>(&mut reader)?;
                len_left -= 8;
            }
            if file.header_start == 0xFFFFFFFF {
                file.header_start = ReadBytesExt::read_u64::<LittleEndian>(&mut reader)?;
                len_left -= 8;
            }
            // Unparsed fields:
            // u32: disk start number
        }

        // We could also check for < 0 to check for errors
        if len_left > 0 {
            reader.seek(io::SeekFrom::Current(len_left))?;
        }
    }
    Ok(())
}

/// Methods for retrieving information on zip files
impl<'a> ZipFile<'a> {
    fn get_reader(&mut self) -> &mut ZipFileReader<'a> {
        if let ZipFileReader::NoReader = self.reader {
            let data = &self.data;
            let crypto_reader = self.crypto_reader.take().expect("Invalid reader state");
            self.reader = make_reader(data.compression_method, data.crc32, crypto_reader)
        }
        &mut self.reader
    }

    pub(crate) fn get_raw_reader(&mut self) -> &mut dyn Read {
        if let ZipFileReader::NoReader = self.reader {
            let crypto_reader = self.crypto_reader.take().expect("Invalid reader state");
            self.reader = ZipFileReader::Raw(crypto_reader.into_inner())
        }
        &mut self.reader
    }

    /// Get the version of the file
    pub fn version_made_by(&self) -> (u8, u8) {
        (
            self.data.version_made_by / 10,
            self.data.version_made_by % 10,
        )
    }

    /// Get the name of the file
    ///
    /// # Warnings
    ///
    /// It is dangerous to use this name directly when extracting an archive.
    /// It may contain an absolute path (`/etc/shadow`), or break out of the
    /// current directory (`../runtime`). Carelessly writing to these paths
    /// allows an attacker to craft a ZIP archive that will overwrite critical
    /// files.
    ///
    /// You can use the [`ZipFile::enclosed_name`] method to validate the name
    /// as a safe path.
    pub fn name(&self) -> &str {
        &self.data.file_name
    }

    /// Get the name of the file, in the raw (internal) byte representation.
    ///
    /// The encoding of this data is currently undefined.
    pub fn name_raw(&self) -> &[u8] {
        &self.data.file_name_raw
    }

    /// Get the name of the file in a sanitized form. It truncates the name to the first NULL byte,
    /// removes a leading '/' and removes '..' parts.
    #[deprecated(
        since = "0.5.7",
        note = "by stripping `..`s from the path, the meaning of paths can change.
                `mangled_name` can be used if this behaviour is desirable"
    )]
    pub fn sanitized_name(&self) -> ::std::path::PathBuf {
        self.mangled_name()
    }

    /// Rewrite the path, ignoring any path components with special meaning.
    ///
    /// - Absolute paths are made relative
    /// - [`ParentDir`]s are ignored
    /// - Truncates the filename at a NULL byte
    ///
    /// This is appropriate if you need to be able to extract *something* from
    /// any archive, but will easily misrepresent trivial paths like
    /// `foo/../bar` as `foo/bar` (instead of `bar`). Because of this,
    /// [`ZipFile::enclosed_name`] is the better option in most scenarios.
    ///
    /// [`ParentDir`]: `Component::ParentDir`
    pub fn mangled_name(&self) -> ::std::path::PathBuf {
        self.data.file_name_sanitized()
    }

    /// Ensure the file path is safe to use as a [`Path`].
    ///
    /// - It can't contain NULL bytes
    /// - It can't resolve to a path outside the current directory
    ///   > `foo/../bar` is fine, `foo/../../bar` is not.
    /// - It can't be an absolute path
    ///
    /// This will read well-formed ZIP files correctly, and is resistant
    /// to path-based exploits. It is recommended over
    /// [`ZipFile::mangled_name`].
    pub fn enclosed_name(&self) -> Option<&Path> {
        if self.data.file_name.contains('\0') {
            return None;
        }
        let path = Path::new(&self.data.file_name);
        let mut depth = 0usize;
        for component in path.components() {
            match component {
                Component::Prefix(_) | Component::RootDir => return None,
                Component::ParentDir => depth = depth.checked_sub(1)?,
                Component::Normal(_) => depth += 1,
                Component::CurDir => (),
            }
        }
        Some(path)
    }

    /// Get the comment of the file
    pub fn comment(&self) -> &str {
        &self.data.file_comment
    }

    /// Get the compression method used to store the file
    pub fn compression(&self) -> CompressionMethod {
        self.data.compression_method
    }

    /// Get the size of the file in the archive
    pub fn compressed_size(&self) -> u64 {
        self.data.compressed_size
    }

    /// Get the size of the file when uncompressed
    pub fn size(&self) -> u64 {
        self.data.uncompressed_size
    }

    /// Get the time the file was last modified
    pub fn last_modified(&self) -> DateTime {
        self.data.last_modified_time
    }
    /// Returns whether the file is actually a directory
    pub fn is_dir(&self) -> bool {
        self.name()
            .chars()
            .rev()
            .next()
            .map_or(false, |c| c == '/' || c == '\\')
    }

    /// Returns whether the file is a regular file
    pub fn is_file(&self) -> bool {
        !self.is_dir()
    }

    /// Get unix mode for the file
    pub fn unix_mode(&self) -> Option<u32> {
        if self.data.external_attributes == 0 {
            return None;
        }

        match self.data.system {
            System::Unix => Some(self.data.external_attributes >> 16),
            System::Dos => {
                // Interpret MSDOS directory bit
                let mut mode = if 0x10 == (self.data.external_attributes & 0x10) {
                    ffi::S_IFDIR | 0o0775
                } else {
                    ffi::S_IFREG | 0o0664
                };
                if 0x01 == (self.data.external_attributes & 0x01) {
                    // Read-only bit; strip write permissions
                    mode &= 0o0555;
                }
                Some(mode)
            }
            _ => None,
        }
    }

    /// Get the CRC32 hash of the original file
    pub fn crc32(&self) -> u32 {
        self.data.crc32
    }

    /// Get the starting offset of the data of the compressed file
    pub fn data_start(&self) -> u64 {
        self.data.data_start
    }

    /// Get the starting offset of the zip header for this file
    pub fn header_start(&self) -> u64 {
        self.data.header_start
    }
    /// Get the starting offset of the zip header in the central directory for this file
    pub fn central_header_start(&self) -> u64 {
        self.data.central_header_start
    }
}

/// Methods for retrieving information on zip files
#[cfg(feature = "async")]
impl<'a> AsyncZipFile<'a> {
    async fn get_reader(&mut self) -> &mut AsyncZipFileReader<'a> {
        if let AsyncZipFileReader::NoReader = self.reader {
            let data = &self.data;
            let crypto_reader = self.crypto_reader.take().expect("Invalid reader state");
            self.reader =
                make_reader_async(data.compression_method, data.crc32, crypto_reader).await
        }
        &mut self.reader
    }

    pub(crate) fn get_raw_reader(&mut self) -> &mut (dyn AsyncRead + Unpin) {
        if let AsyncZipFileReader::NoReader = self.reader {
            let crypto_reader = self.crypto_reader.take().expect("Invalid reader state");
            self.reader = AsyncZipFileReader::Raw(crypto_reader.into_inner())
        }
        &mut self.reader
    }

    /// Get the version of the file
    pub fn version_made_by(&self) -> (u8, u8) {
        (
            self.data.version_made_by / 10,
            self.data.version_made_by % 10,
        )
    }

    /// Get the name of the file
    pub fn name(&self) -> &str {
        &self.data.file_name
    }

    /// Get the name of the file, in the raw (internal) byte representation.
    pub fn name_raw(&self) -> &[u8] {
        &self.data.file_name_raw
    }

    /// Get the comment of the file
    pub fn comment(&self) -> &str {
        &self.data.file_comment
    }

    /// Get the compression method used to store the file
    pub fn compression(&self) -> CompressionMethod {
        self.data.compression_method
    }

    /// Get the size of the file in the archive
    pub fn compressed_size(&self) -> u64 {
        self.data.compressed_size
    }

    /// Get the size of the file when uncompressed
    pub fn size(&self) -> u64 {
        self.data.uncompressed_size
    }

    /// Get the time the file was last modified
    pub fn last_modified(&self) -> DateTime {
        self.data.last_modified_time
    }
    /// Returns whether the file is actually a directory
    pub fn is_dir(&self) -> bool {
        self.name()
            .chars()
            .rev()
            .next()
            .map_or(false, |c| c == '/' || c == '\\')
    }

    /// Returns whether the file is a regular file
    pub fn is_file(&self) -> bool {
        !self.is_dir()
    }

    /// Get unix mode for the file
    pub fn unix_mode(&self) -> Option<u32> {
        if self.data.external_attributes == 0 {
            return None;
        }

        match self.data.system {
            System::Unix => Some(self.data.external_attributes >> 16),
            System::Dos => {
                // Interpret MSDOS directory bit
                let mut mode = if 0x10 == (self.data.external_attributes & 0x10) {
                    ffi::S_IFDIR | 0o0775
                } else {
                    ffi::S_IFREG | 0o0664
                };
                if 0x01 == (self.data.external_attributes & 0x01) {
                    // Read-only bit; strip write permissions
                    mode &= 0o0555;
                }
                Some(mode)
            }
            _ => None,
        }
    }

    /// Get the CRC32 hash of the original file
    pub fn crc32(&self) -> u32 {
        self.data.crc32
    }

    /// Get the starting offset of the data of the compressed file
    pub fn data_start(&self) -> u64 {
        self.data.data_start
    }

    /// Get the starting offset of the zip header for this file
    pub fn header_start(&self) -> u64 {
        self.data.header_start
    }
    /// Get the starting offset of the zip header in the central directory for this file
    pub fn central_header_start(&self) -> u64 {
        self.data.central_header_start
    }
}

impl<'a> Read for ZipFile<'a> {
    fn read(&mut self, buf: &mut [u8]) -> io::Result<usize> {
        self.get_reader().read(buf)
    }
}

#[cfg(feature = "async")]
impl<'a> AsyncRead for AsyncZipFile<'a> {
    fn poll_read(
        mut self: Pin<&mut Self>,
        cx: &mut std::task::Context<'_>,
        buf: &mut [u8],
    ) -> std::task::Poll<io::Result<usize>> {
        let reader = &mut self.get_reader().boxed_local().as_mut().poll(cx);

        match reader {
            Poll::Ready(reader) => Pin::new(reader).poll_read(cx, buf),
            Poll::Pending => Poll::Pending,
        }
        // reader.poll_read(cx, buf)
    }
}

impl<'a> Drop for ZipFile<'a> {
    fn drop(&mut self) {
        // self.data is Owned, this reader is constructed by a streaming reader.
        // In this case, we want to exhaust the reader so that the next file is accessible.
        if let Cow::Owned(_) = self.data {
            let mut buffer = [0; 1 << 16];

            // Get the inner `Take` reader so all decryption, decompression and CRC calculation is skipped.
            let mut reader: std::io::Take<&mut dyn std::io::Read> = match &mut self.reader {
                ZipFileReader::NoReader => {
                    let innerreader = ::std::mem::replace(&mut self.crypto_reader, None);
                    innerreader.expect("Invalid reader state").into_inner()
                }
                reader => {
                    let innerreader = ::std::mem::replace(reader, ZipFileReader::NoReader);
                    innerreader.into_inner()
                }
            };

            loop {
                match reader.read(&mut buffer) {
                    Ok(0) => break,
                    Ok(_) => (),
                    Err(e) => panic!(
                        "Could not consume all of the output of the current ZipFile: {:?}",
                        e
                    ),
                }
            }
        }
    }
}

/// Read ZipFile structures from a non-seekable reader.
///
/// This is an alternative method to read a zip file. If possible, use the ZipArchive functions
/// as some information will be missing when reading this manner.
///
/// Reads a file header from the start of the stream. Will return `Ok(Some(..))` if a file is
/// present at the start of the stream. Returns `Ok(None)` if the start of the central directory
/// is encountered. No more files should be read after this.
///
/// The Drop implementation of ZipFile ensures that the reader will be correctly positioned after
/// the structure is done.
///
/// Missing fields are:
/// * `comment`: set to an empty string
/// * `data_start`: set to 0
/// * `external_attributes`: `unix_mode()`: will return None
pub fn read_zipfile_from_stream<'a, R: io::Read>(
    reader: &'a mut R,
) -> ZipResult<Option<ZipFile<'_>>> {
    let signature = reader.read_u32::<LittleEndian>()?;

    match signature {
        spec::LOCAL_FILE_HEADER_SIGNATURE => (),
        spec::CENTRAL_DIRECTORY_HEADER_SIGNATURE => return Ok(None),
        _ => return Err(ZipError::InvalidArchive("Invalid local file header")),
    }

    let version_made_by = reader.read_u16::<LittleEndian>()?;
    let flags = reader.read_u16::<LittleEndian>()?;
    let encrypted = flags & 1 == 1;
    let is_utf8 = flags & (1 << 11) != 0;
    let using_data_descriptor = flags & (1 << 3) != 0;
    #[allow(deprecated)]
    let compression_method = CompressionMethod::from_u16(reader.read_u16::<LittleEndian>()?);
    let last_mod_time = reader.read_u16::<LittleEndian>()?;
    let last_mod_date = reader.read_u16::<LittleEndian>()?;
    let crc32 = reader.read_u32::<LittleEndian>()?;
    let compressed_size = reader.read_u32::<LittleEndian>()?;
    let uncompressed_size = reader.read_u32::<LittleEndian>()?;
    let file_name_length = reader.read_u16::<LittleEndian>()? as usize;
    let extra_field_length = reader.read_u16::<LittleEndian>()? as usize;

    let mut file_name_raw = vec![0; file_name_length];
    reader.read_exact(&mut file_name_raw)?;
    let mut extra_field = vec![0; extra_field_length];
    reader.read_exact(&mut extra_field)?;

    let file_name = match is_utf8 {
        true => String::from_utf8_lossy(&*file_name_raw).into_owned(),
        false => file_name_raw.clone().from_cp437(),
    };

    let mut result = ZipFileData {
        system: System::from_u8((version_made_by >> 8) as u8),
        version_made_by: version_made_by as u8,
        encrypted,
        compression_method,
        last_modified_time: DateTime::from_msdos(last_mod_date, last_mod_time),
        crc32,
        compressed_size: compressed_size as u64,
        uncompressed_size: uncompressed_size as u64,
        file_name,
        file_name_raw,
        file_comment: String::new(), // file comment is only available in the central directory
        // header_start and data start are not available, but also don't matter, since seeking is
        // not available.
        header_start: 0,
        data_start: 0,
        central_header_start: 0,
        // The external_attributes field is only available in the central directory.
        // We set this to zero, which should be valid as the docs state 'If input came
        // from standard input, this field is set to zero.'
        external_attributes: 0,
    };

    match parse_extra_field(&mut result, &extra_field) {
        Ok(..) | Err(ZipError::Io(..)) => {}
        Err(e) => return Err(e),
    }

    if encrypted {
        return unsupported_zip_error("Encrypted files are not supported");
    }
    if using_data_descriptor {
        return unsupported_zip_error("The file length is not available in the local header");
    }

    let limit_reader = (reader as &'a mut dyn io::Read).take(result.compressed_size as u64);

    let result_crc32 = result.crc32;
    let result_compression_method = result.compression_method;
    let crypto_reader =
        make_crypto_reader(result_compression_method, result_crc32, limit_reader, None)?.unwrap();

    Ok(Some(ZipFile {
        data: Cow::Owned(result),
        crypto_reader: None,
        reader: make_reader(result_compression_method, result_crc32, crypto_reader),
    }))
}

/// See [read_zipfile_from_stream_async]
///
/// In contrast, there is no drop implementation in the asynchronous implementation.
/// You must call `AsyncReadExt::read_to_end` or similar to drain each file before reusing the reader.
#[cfg(feature = "async")]
pub async fn read_zipfile_from_stream_async<'a, R: AsyncRead + Unpin>(
    reader: &'a mut R,
) -> ZipResult<Option<AsyncZipFile<'_>>> {
    let mut r = reader.compat_mut();
    let signature = r.read_u32_le().await?;

    match signature {
        spec::LOCAL_FILE_HEADER_SIGNATURE => (),
        spec::CENTRAL_DIRECTORY_HEADER_SIGNATURE => return Ok(None),
        _ => return Err(ZipError::InvalidArchive("Invalid local file header")),
    }

    let version_made_by = r.read_u16_le().await?;
    let flags = r.read_u16_le().await?;
    let encrypted = flags & 1 == 1;
    let is_utf8 = flags & (1 << 11) != 0;
    let using_data_descriptor = flags & (1 << 3) != 0;
    #[allow(deprecated)]
    let compression_method = CompressionMethod::from_u16(r.read_u16_le().await?);
    let last_mod_time = r.read_u16_le().await?;
    let last_mod_date = r.read_u16_le().await?;
    let crc32 = r.read_u32_le().await?;
    let compressed_size = r.read_u32_le().await?;
    let uncompressed_size = r.read_u32_le().await?;
    let file_name_length = r.read_u16_le().await? as usize;
    let extra_field_length = r.read_u16_le().await? as usize;

    let mut file_name_raw = vec![0; file_name_length];
    reader.read_exact(&mut file_name_raw).await?;
    let mut extra_field = vec![0; extra_field_length];
    reader.read_exact(&mut extra_field).await?;

    let file_name = match is_utf8 {
        true => String::from_utf8_lossy(&*file_name_raw).into_owned(),
        false => file_name_raw.clone().from_cp437(),
    };

    let mut result = ZipFileData {
        system: System::from_u8((version_made_by >> 8) as u8),
        version_made_by: version_made_by as u8,
        encrypted,
        compression_method,
        last_modified_time: DateTime::from_msdos(last_mod_date, last_mod_time),
        crc32,
        compressed_size: compressed_size as u64,
        uncompressed_size: uncompressed_size as u64,
        file_name,
        file_name_raw,
        file_comment: String::new(), // file comment is only available in the central directory
        // header_start and data start are not available, but also don't matter, since seeking is
        // not available.
        header_start: 0,
        data_start: 0,
        central_header_start: 0,
        // The external_attributes field is only available in the central directory.
        // We set this to zero, which should be valid as the docs state 'If input came
        // from standard input, this field is set to zero.'
        external_attributes: 0,
    };

    match parse_extra_field(&mut result, &extra_field) {
        Ok(..) | Err(ZipError::Io(..)) => {}
        Err(e) => return Err(e),
    }

    if encrypted {
        return unsupported_zip_error("Encrypted files are not supported");
    }
    if using_data_descriptor {
        return unsupported_zip_error("The file length is not available in the local header");
    }

    let limit_reader =
        (Pin::new(reader) as Pin<&'a mut dyn AsyncRead>).take(result.compressed_size as u64);

    let result_crc32 = result.crc32;
    let result_compression_method = result.compression_method;
    let crypto_reader =
        make_crypto_reader_async(result_compression_method, result_crc32, limit_reader, None)
            .await?
            .unwrap();
    Ok(Some(AsyncZipFile {
        data: Cow::Owned(result),
        crypto_reader: None,
        reader: make_reader_async(result_compression_method, result_crc32, crypto_reader).await,
    }))
}

#[cfg(test)]
mod test {
    #[test]
    fn invalid_offset() {
        use super::ZipArchive;
        use std::io;

        let mut v = Vec::new();
        v.extend_from_slice(include_bytes!("../tests/data/invalid_offset.zip"));
        let reader = ZipArchive::new(io::Cursor::new(v));
        assert!(reader.is_err());
    }

    #[test]
    fn invalid_offset2() {
        use super::ZipArchive;
        use std::io;

        let mut v = Vec::new();
        v.extend_from_slice(include_bytes!("../tests/data/invalid_offset2.zip"));
        let reader = ZipArchive::new(io::Cursor::new(v));
        assert!(reader.is_err());
    }

    #[test]
    fn zip64_with_leading_junk() {
        use super::ZipArchive;
        use std::io;

        let mut v = Vec::new();
        v.extend_from_slice(include_bytes!("../tests/data/zip64_demo.zip"));
        let reader = ZipArchive::new(io::Cursor::new(v)).unwrap();
        assert!(reader.len() == 1);
    }

    #[test]
    fn zip_contents() {
        use super::ZipArchive;
        use std::io;

        let mut v = Vec::new();
        v.extend_from_slice(include_bytes!("../tests/data/mimetype.zip"));
        let mut reader = ZipArchive::new(io::Cursor::new(v)).unwrap();
        assert!(reader.comment() == b"");
        assert_eq!(reader.by_index(0).unwrap().central_header_start(), 77);
    }

    #[test]
    fn zip_read_streaming() {
        use super::read_zipfile_from_stream;
        use std::io;

        let mut v = Vec::new();
        v.extend_from_slice(include_bytes!("../tests/data/mimetype.zip"));
        let mut reader = io::Cursor::new(v);
        loop {
            match read_zipfile_from_stream(&mut reader).unwrap() {
                None => break,
                _ => (),
            }
        }
    }

    #[test]
    fn zip_clone() {
        use super::ZipArchive;
        use std::io::{self, Read};

        let mut v = Vec::new();
        v.extend_from_slice(include_bytes!("../tests/data/mimetype.zip"));
        let mut reader1 = ZipArchive::new(io::Cursor::new(v)).unwrap();
        let mut reader2 = reader1.clone();

        let mut file1 = reader1.by_index(0).unwrap();
        let mut file2 = reader2.by_index(0).unwrap();

        let t = file1.last_modified();
        assert_eq!(
            (
                t.year(),
                t.month(),
                t.day(),
                t.hour(),
                t.minute(),
                t.second()
            ),
            (1980, 1, 1, 0, 0, 0)
        );

        let mut buf1 = [0; 5];
        let mut buf2 = [0; 5];
        let mut buf3 = [0; 5];
        let mut buf4 = [0; 5];

        file1.read(&mut buf1).unwrap();
        file2.read(&mut buf2).unwrap();
        file1.read(&mut buf3).unwrap();
        file2.read(&mut buf4).unwrap();

        assert_eq!(buf1, buf2);
        assert_eq!(buf3, buf4);
        assert!(buf1 != buf3);
    }

    #[test]
    fn file_and_dir_predicates() {
        use super::ZipArchive;
        use std::io;

        let mut v = Vec::new();
        v.extend_from_slice(include_bytes!("../tests/data/files_and_dirs.zip"));
        let mut zip = ZipArchive::new(io::Cursor::new(v)).unwrap();

        for i in 0..zip.len() {
            let zip_file = zip.by_index(i).unwrap();
            let full_name = zip_file.enclosed_name().unwrap();
            let file_name = full_name.file_name().unwrap().to_str().unwrap();
            assert!(
                (file_name.starts_with("dir") && zip_file.is_dir())
                    || (file_name.starts_with("file") && zip_file.is_file())
            );
        }
    }
}

#[cfg(all(test, feature = "async"))]
mod async_tests {
    use futures::{io::Cursor, AsyncReadExt};
    use futures_await_test::async_test;

    #[async_test]
    async fn async_contents() {
        use super::AsyncZipArchive;

        let mut v = Vec::new();
        v.extend_from_slice(include_bytes!("../tests/data/mimetype.zip"));
        let mut cursor = Cursor::new(v);
        let mut reader = AsyncZipArchive::new(&mut cursor).await.unwrap();
        assert!(&mut reader.comment() == b"");
        assert_eq!(reader.by_index(0).await.unwrap().central_header_start(), 77);
    }

    #[async_test]
    async fn zip_read_streaming_async() {
        use super::read_zipfile_from_stream_async;

        let mut v = Vec::new();
        v.extend_from_slice(include_bytes!("../tests/data/mimetype.zip"));
        let mut reader = Cursor::new(v);
        loop {
            match read_zipfile_from_stream_async(&mut reader).await.unwrap() {
                None => break,
                f => {
                    let mut buf = Vec::new();
                    f.unwrap().read_to_end(&mut buf).await.unwrap();
                }
            }
        }
    }
}<|MERGE_RESOLUTION|>--- conflicted
+++ resolved
@@ -241,7 +241,6 @@
     reader: ZipFileReader<'a>,
 }
 
-<<<<<<< HEAD
 /// A struct for reading a zip file
 #[cfg(feature = "async")]
 #[pin_project]
@@ -250,7 +249,8 @@
     crypto_reader: Option<AsyncCryptoReader<'a>>,
     #[pin]
     reader: AsyncZipFileReader<'a>,
-=======
+}
+
 fn find_content<'a>(
     data: &mut ZipFileData,
     reader: &'a mut (impl Read + Seek),
@@ -270,7 +270,6 @@
 
     reader.seek(io::SeekFrom::Start(data.data_start))?;
     Ok((reader as &mut dyn Read).take(data.compressed_size))
->>>>>>> 229fe94b
 }
 
 fn make_crypto_reader<'a>(
